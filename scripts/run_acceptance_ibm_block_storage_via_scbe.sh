--- conflicted
+++ resolved
@@ -77,36 +77,10 @@
 }
 
 # TODO : need to add another wait function for container status (which is inside managed object - POD)
-<<<<<<< HEAD
-=======
-
 function add_yaml_delimiter()
 {
     printf "\n\n%s\n" "$YAML_DELIMITER" >> $1
 }
->>>>>>> 37a2806a
-
-function add_yaml_delimiter()
-{
-<<<<<<< HEAD
-    printf "\n\n%s\n" "$YAML_DELIMITER" >> $1
-}
-=======
-    # Description of the test :
-    # -------------------------
-    # The test creates and validate the following objects: SC, PVC, PV, POD with PVC.
-    # The test validate that the relevant mount, multipathing was created after POD is up.
-    # Then generate some IO on the volume inside the container, delete the POD and start it again
-    # and validate that the data still persist.
-    # -------------------------
-
-	echo "####### ---> ${S}. Verify that no volume attached to the kube node1"
-	ssh root@$node1 'df | egrep "ubiquity"' && exit 1 || :
-	ssh root@$node1 'multipath -ll | grep IBM' && exit 1 || :
-	ssh root@$node1 'lsblk | egrep "ubiquity" -B 1' && exit 1 || :
-	kubectl get pvc 2>&1 | grep "$NO_RESOURCES_STR"
-	kubectl get pv 2>&1 | grep "$NO_RESOURCES_STR"
->>>>>>> 37a2806a
 
 function basic_tests_on_one_node()
 {
@@ -244,17 +218,13 @@
     # -------------------------
 
 	stepinc
-<<<<<<< HEAD
 	printf "\n\n\n\n"
-=======
->>>>>>> 37a2806a
 	echo "########################### [All in one suite] ###############"
 	echo "####### ---> ${S}. Prepare all in one yaml with SC, PVC, POD yml"
     yml_sc_profile=$scripts/../deploy/scbe_volume_storage_class_$profile.yml
     cp -f ${yml_sc_tmplemt} ${yml_sc_profile}
     fstype=ext4
     sed -i -e "s/PROFILE/$profile/g" -e "s/SCNAME/$profile/g" -e "s/FSTYPE/$fstype/g" ${yml_sc_profile}
-<<<<<<< HEAD
 
     yml_pvc=$scripts/../deploy/scbe_volume_pvc_${PVCName}.yml
     cp -f ${yml_pvc_template} ${yml_pvc}
@@ -295,48 +265,6 @@
     wait_for_item_to_delete storageclass $profile 5 2
 }
 
-=======
-
-    yml_pvc=$scripts/../deploy/scbe_volume_pvc_${PVCName}.yml
-    cp -f ${yml_pvc_template} ${yml_pvc}
-    sed -i -e "s/PVCNAME/$PVCName/g" -e "s/SIZE/5Gi/g" -e "s/SCNAME/$profile/g" ${yml_pvc}
-
-    yml_pod1=$scripts/../deploy/scbe_volume_with_pod1.yml
-    cp -f ${yml_pod_template} ${yml_pod1}
-    sed -i -e "s/PODNAME/$PODName/g" -e "s/CONNAME/$CName/g"  -e "s/VOLNAME/$volPODname/g" -e "s|MOUNTPATH|/data|g" -e "s/PVCNAME/$PVCName/g" ${yml_pod1}
-
-	ymk_sc_and_pvc_and_pod1=$scripts/../deploy/scbe_volume_with_sc_pvc_and_pod1.yml
-	cat ${yml_sc_profile} > ${ymk_sc_and_pvc_and_pod1}
-    add_yaml_delimiter ${ymk_sc_and_pvc_and_pod1}
-	cat ${yml_pvc} >> ${ymk_sc_and_pvc_and_pod1}
-    add_yaml_delimiter ${ymk_sc_and_pvc_and_pod1}
-    cat ${yml_pod1} >> ${ymk_sc_and_pvc_and_pod1}
-    cat ${ymk_sc_and_pvc_and_pod1}
-
-	echo "####### ---> ${S}. Run all in one yaml(SC, PVC and POD)"
-    kubectl create -f ${ymk_sc_and_pvc_and_pod1}
-
-	echo "## ---> ${S}.1. Verify PVC and PV info status and inpect"
-    wait_for_item pvc $PVCName ${PVC_GOOD_STATUS} 5 2
-    pvname=`kubectl get pvc $PVCName --no-headers -o custom-columns=name:spec.volumeName`
-    wait_for_item pv $pvname ${PVC_GOOD_STATUS} 5 2
-
- 	echo "## ---> ${S}.2. Verify POD info status "
-    wait_for_item pod $PODName Running 15 3
-
-	echo "## ---> ${S}.3 Write DATA on the volume by create a file in /data inside the container"
-	kubectl exec -it  $PODName -c ${CName} -- bash -c "touch /data/file_on_A9000_volume"
-	kubectl exec -it  $PODName -c ${CName} -- bash -c "ls -l /data/file_on_A9000_volume"
-
-	echo "## ---> ${S}.4 Delete all in one (SC, PVC, PV and POD)"
-    kubectl delete -f ${ymk_sc_and_pvc_and_pod1}
-    wait_for_item_to_delete pod $PODName 15 3
-    wait_for_item_to_delete pvc $PVCName 10 2
-    wait_for_item_to_delete pv $pvname 10 2
-    wait_for_item_to_delete storageclass $profile 5 2
-}
-
->>>>>>> 37a2806a
 function basic_test_POD_with_2_volumes()
 {
     # Description of the test :
@@ -346,10 +274,7 @@
     # -------------------------
 
 	stepinc
-<<<<<<< HEAD
 	printf "\n\n\n\n"
-=======
->>>>>>> 37a2806a
 	echo "########################### [Run 2 vols in the same POD-container] ###############"
 	echo "####### ---> ${S}. Prepare yml with all the definition"
     yml_sc_profile=$scripts/../deploy/scbe_volume_storage_class_$profile.yml
@@ -366,11 +291,7 @@
 
     yml_pod2=$scripts/../deploy/scbe_volume_with_pod2.yml
     cp -f ${yml_two_vols_pod_template} ${yml_pod2}
-<<<<<<< HEAD
     sed -i -e "s/PODNAME/$PODName/g" -e "s/CONNAME/$CName/g"  -e "s/VOLNAME1/${volPODname}1/g" -e "s|MOUNTPATH1|/data1|g" -e "s/PVCNAME1/${PVCName}1/g"  -e "s/VOLNAME2/${volPODname}2/g" -e "s|MOUNTPATH2|/data2|g" -e "s/PVCNAME2/${PVCName}2/g" -e "s/NODESELECTOR/${node1}/g" ${yml_pod2}
-=======
-    sed -i -e "s/PODNAME/$PODName/g" -e "s/CONNAME/$CName/g"  -e "s/VOLNAME1/${volPODname}1/g" -e "s|MOUNTPATH1|/data1|g" -e "s/PVCNAME1/${PVCName}1/g"  -e "s/VOLNAME2/${volPODname}2/g" -e "s|MOUNTPATH2|/data2|g" -e "s/PVCNAME2/${PVCName}2/g" ${yml_pod2}
->>>>>>> 37a2806a
 
 	my_yml=$scripts/../deploy/scbe_volume_with_sc_2pvc_and_pod.yml
 	cat ${yml_sc_profile} > ${my_yml}
@@ -431,10 +352,7 @@
     # -------------------------
 
 	stepinc
-<<<<<<< HEAD
     printf "\n\n\n\n"
-=======
->>>>>>> 37a2806a
 	echo "########################### [Run 2 vols in the same POD-container] ###############"
 	echo "####### ---> ${S}. Prepare yml with all the definition"
 
@@ -456,11 +374,7 @@
 
         yml_pod1=$scripts/../deploy/scbe_volume_with_pod_with_pvc_for_each_fstype.yml
         cp -f ${yml_pod_template} ${yml_pod1}
-<<<<<<< HEAD
         sed -i -e "s/PODNAME/${PODName}-${fstype}/g" -e "s/CONNAME/${CName}-${fstype}/g"  -e "s/VOLNAME/${volPODname}-${fstype}/g" -e "s|MOUNTPATH|/data-${fstype}|g" -e "s/PVCNAME/$PVCName-${fstype}/g" -e "s/NODESELECTOR/${node1}/g" ${yml_pod1}
-=======
-        sed -i -e "s/PODNAME/${PODName}-${fstype}/g" -e "s/CONNAME/${CName}-${fstype}/g"  -e "s/VOLNAME/${volPODname}-${fstype}/g" -e "s|MOUNTPATH|/data-${fstype}|g" -e "s/PVCNAME/$PVCName-${fstype}/g" ${yml_pod1}
->>>>>>> 37a2806a
         add_yaml_delimiter ${yml_pod1}
 	    cat ${yml_pod1} >> ${my_yml}
     done
