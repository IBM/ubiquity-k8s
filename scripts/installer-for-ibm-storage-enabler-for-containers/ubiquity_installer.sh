#!/bin/bash -e

#*******************************************************************************
#  Copyright 2017 IBM Corp.
#
#  Licensed under the Apache License, Version 2.0 (the "License");
#  you may not use this file except in compliance with the License.
#  You may obtain a copy of the License at
#
#  http://www.apache.org/licenses/LICENSE-2.0
#
#  Unless required by applicable law or agreed to in writing, software
#  distributed under the License is distributed on an "AS IS" BASIS,
#  WITHOUT WARRANTIES OR CONDITIONS OF ANY KIND, either express or implied.
#  See the License for the specific language governing permissions and
#  limitations under the License.
#*******************************************************************************

# -------------------------------------------------------------------------
# "IBM Storage Enabler for Containers installation script Use this script to install the following components:
#       "IBM Storage Enabler for Containers"
#       "IBM Storage Dynamic Provisioner for Kubernetes"
#       "IBM Storage FlexVolume for Kubernetes"
#
# Running the script
# ==================
# Before you begin
#  1. Manually configure the relevant parameters in the ubiquity_installer.conf file.
#  2. If using the verify-full SSL mode (SSL_MODE=verify-full), perform the following:
#       2.1. Obtain the IP address of the IBM Storage Enabler for Containers (ubiquity and ubiquity-db services), which is needed for the SSL certificate generation, then run this command: $> ./ubiquity_installer.sh -s create-services.
#       2.2. Manually create dedicated SSL certificates for IBM Storage Enabler for Containers server, its database container and SCBE. This procedure is out of scope of this script.
#       2.3. Generate Kubernetes secrets for the certificates, created in the previous step. Run this command: $> ./ubiquity_installer.sh -s create-secrets-for-certificates -t <certificates-directory>.
#
#  3. Update the relevant parameters in the yml files by running this command:
#     $> ./ubiquity_installer.sh -s update-ymls -c ubiquity_installer.conf.
#
# Installation
<<<<<<< HEAD
#  1. Install IBM Storage Enabler for Containers by running this command: 
#     $> ./ubiquity_installer.sh -s install -k < Kubernetes configuration file >.
#     Note: ubiqutiy-k8s-provisioner uses the Kubernetes configuration file(given by -k flag) to access the Kubernetes API server. 
#           Usually, Kubernetes configuration file is located either in the ~/.kube/config or /etc/kubernetes directory.
=======
#  1. Install IBM Storage Enabler for Containers without its database by running this command: 
#     $> ./ubiquity_installer.sh -s install
>>>>>>> da836c82
#
# -------------------------------------------------------------------------

function usage()
{
  cmd=`basename $0`
  cat << EOF
USAGE   $cmd -s <STEP> <FLAGS>
  -s <STEP>:
    -s update-ymls -c <file>
        Replace the placeholders from -c <file> in the relevant yml files.
        Flag -c <ubiquity-config-file> is mandatory for this step
<<<<<<< HEAD
    -s install -k <k8s config file> [-n <namespace>]
        Installs all $PRODUCT_NAME components in orderly fashion.
        Flag -k <k8s-config-file-path> for ubiquity-k8s-provisioner.
        Usually, this file is stored in the ~/.kube/config or in /etc/kubernetes directory.
=======
    -s install [-n <namespace>]
        Installs all $PRODUCT_NAME components in orderly fashion (except for ubiquity-db).
>>>>>>> da836c82
        Flag -n <namespace>. By default, it is \"ubiquity\" namespace.

    Steps required for SSL_MODE=verify-full:
    -s create-services [-n <namespace>]
        Creates the $PRODUCT_NAME namespace(ubiquity) and generates two Kubernetes services that provide the DNS/IP address combinations for the server and database containers.
        Flag -n <namespace>. By default, it is \"ubiquity\" namespace.
    -s create-secrets-for-certificates -t <certificates-directory>  [-n <namespace>]
        Creates secrets and configmap for the $PRODUCT_NAME certificates:
            Secrets ubiquity-private-certificate and ubiquity-db-private-certificate.
            Configmap ubiquity-public-certificates.
        Flag -t <certificates-directory> that contains all the expected certificate files.
 -h : Displays user help
EOF
  exit 1
}


# STEP function
function install()
{
    ########################################################################
    # Installs all components of IBM Storage Enabler for Containers in orderly fashion. 
    # Installation is declared successful, when the Storage Enable for Container instance is created.
    # 
    # The install step creates the following components::
    #   1. Namespace    "ubiquity"                (skip, if already exists)
    #      ServiceAccount, ClusterRoles and ClusterRolesBinding   (skip, if already exists)
    #   2. Service(clusterIP type) "ubiquity"     (skip, if already exists)
    #   3. Service(clusterIP type) "ubiquity-db"  (skip, if already exists)
    #   4. ConfigMap    "ubiquity-configmap"      (skip, if already exists)
    #   5. Secret       "scbe-credentials"        (skip, if already exists)
    #   6. Secret       "ubiquity-db-credentials" (skip, if already exists)
    #   7. Deployment   "ubiquity"
    #   8. Deployment   "ubiquity-k8s-provisioner"
    #   9. StorageClass <name given by user>      (skip, if already exists)
    #   10. PVC          "ibm-ubiquity-db"
    #   11. DaemonSet    "ubiquity-k8s-flex"
    ########################################################################

<<<<<<< HEAD
    [ -z "$KUBECONF" ] && { echo "Error: Missing -k <file> flag for STEP [$STEP]"; exit 4; } || :
    [ ! -f "$KUBECONF" ] && { echo "Error : $KUBECONF not found."; exit 3; } || :


    # Check for backend to be installed and restrict more than one backend installation
    backend_from_configmap=$(find_backend_from_configmap)
    if [ "$backend_from_configmap" == "spectrumscale;spectrumconnect" ]; then
        echo "ERROR: Both backends(scbe and spectrumscale) cannot be installed on same cluster at the same time."
        exit 2
    fi

=======
>>>>>>> da836c82
    echo "Starting installation  \"$PRODUCT_NAME\"..."
    echo "Installing on the namespace  [$NS]."

    create_only_namespace_and_services
    create_configmap_and_credentials_secrets

    kubectl create $nsf -f ${YML_DIR}/${UBIQUITY_DEPLOY_YML}
    wait_for_deployment ubiquity 20 5 $NS

    kubectl create $nsf -f ${YML_DIR}/${UBIQUITY_PROVISIONER_DEPLOY_YML}
    wait_for_deployment ubiquity-k8s-provisioner 20 5 $NS

    # Create storage class and PVC, then wait for PVC and PV creation
    if [ "$backend_from_configmap" == "spectrumconnect" ]; then
    	if ! kubectl get $nsf -f ${YML_DIR}/storage-class.yml > /dev/null 2>&1; then
        	kubectl create $nsf -f ${YML_DIR}/storage-class.yml
    	else
        	echo "Skipping the creation of ${YML_DIR}/storage-class.yml storage class, because it already exists"
    	fi
    fi

    if [ "$backend_from_configmap" == "spectrumscale" ]; then
    	if ! kubectl get $nsf -f ${YML_DIR}/storage-class-spectrumscale.yml > /dev/null 2>&1; then
        	kubectl create $nsf -f ${YML_DIR}/storage-class-spectrumscale.yml
    	else
        	echo "Skipping the creation of ${YML_DIR}/storage-class-spectrumscale.yml storage class, because it already exists"
    	fi
    fi

    kubectl create $nsf -f ${YML_DIR}/ubiquity-db-pvc.yml
    echo "Waiting for ${UBIQUITY_DB_PVC_NAME} PVC to be created"
    wait_for_item pvc ${UBIQUITY_DB_PVC_NAME} ${PVC_GOOD_STATUS} 60 5 $NS
    pvname=`kubectl get $nsf pvc ${UBIQUITY_DB_PVC_NAME} --no-headers -o custom-columns=name:spec.volumeName`
    echo "Waiting for ${pvname} PV to be created"
    wait_for_item pv $pvname ${PVC_GOOD_STATUS} 20 3 $NS

    echo "Deploying FlexVolume driver as a daemonset on all nodes and masters. The daemonset will use the ubiquity service IP."
    kubectl create $nsf -f ${YML_DIR}/${UBIQUITY_FLEX_DAEMONSET_YML}
    wait_for_daemonset ubiquity-k8s-flex 20 3 $NS

    daemonset_desiredNumberScheduled="$(get_daemonset_desiredNumberScheduled ubiquity-k8s-flex $NS)"
    number_of_nodes=`kubectl get nodes| awk '$2 ~/Ready/' | wc -l`
    flex_missing=false
    if [ "$daemonset_desiredNumberScheduled" != "$number_of_nodes" ]; then
        echo ""
        echo "*WARNING*: "
        echo "  The ubiquity-k8s-flex daemonset pod MUST run on each worker and master nodes in the cluster."
        echo "  But it run only on $daemonset_desiredNumberScheduled from $number_of_nodes nodes(and masters in the cluster)."
        flex_missing=true
    fi

    create-ubiquity-db
}

# STEP function
function update-ymls()
{
   ########################################################################  
   ##  Replaces all the placeholders in all the relevant yml files.
   ##  If there is nothing to replace, it exits with error.
   ########################################################################

   # Step validation
   [ -z "${CONFIG_SED_FILE}" ] && { echo "Error: Missing -c <file> flag for STEP [$STEP]"; exit 4; } || :
   [ ! -f "${CONFIG_SED_FILE}" ] && { echo "Error: ${CONFIG_SED_FILE} is not found."; exit 3; }
   which base64 > /dev/null 2>&1 || { echo "Error: Base64 command is not found in PATH. Failed to update yml files with base64 secret."; exit 2; }
   which egrep > /dev/null 2>&1 || { echo "Error: egrep command is not found in PATH. Failed to update ymls with base64 secret."; exit 2; }

   # Validate key=value file format and there are no missing VALUE
   egrep -v "^\s*#|^\s*$" ${CONFIG_SED_FILE} |  grep -v "^.\+=.\+$" && { echo "Error: ${CONFIG_SED_FILE} format must have only key=value lines. The lines above are badly formatted."; exit 2; } || :
   grep "=VALUE$" ${CONFIG_SED_FILE} && { echo "Error: You must fill in the VALUE in ${CONFIG_SED_FILE} file."; exit 2; } || :

    # Prepare map of keys inside ${CONFIG_SED_FILE} and associated yml file.
    UBIQUITY_CONFIGMAP_YML=ubiquity-configmap.yml
    FIRST_STORAGECLASS_YML=yamls/storage-class.yml
    PVCS_USES_STORAGECLASS_YML="ubiquiyt-db-pvc.yml sanity_yamls/sanity-pvc.yml"
    declare -A KEY_FILE_DICT
    KEY_FILE_DICT['UBIQUITY_IMAGE']="${UBIQUITY_DEPLOY_YML}"
    KEY_FILE_DICT['UBIQUITY_DB_IMAGE']="${UBIQUITY_DB_DEPLOY_YML}"
    KEY_FILE_DICT['UBIQUITY_K8S_PROVISIONER_IMAGE']="${UBIQUITY_PROVISIONER_DEPLOY_YML}"
    KEY_FILE_DICT['UBIQUITY_K8S_FLEX_IMAGE']="${UBIQUITY_FLEX_DAEMONSET_YML}"
    KEY_FILE_DICT['SCBE_MANAGEMENT_IP_VALUE']="${UBIQUITY_CONFIGMAP_YML}"
    KEY_FILE_DICT['SCBE_MANAGEMENT_PORT_VALUE']="${UBIQUITY_CONFIGMAP_YML}"
    KEY_FILE_DICT['SCBE_DEFAULT_SERVICE_VALUE']="${UBIQUITY_CONFIGMAP_YML}"
    KEY_FILE_DICT['UBIQUITY_INSTANCE_NAME_VALUE']="${UBIQUITY_CONFIGMAP_YML}"
    KEY_FILE_DICT['IBM_UBIQUITY_DB_PV_NAME_VALUE']="${UBIQUITY_CONFIGMAP_YML} ${PVCS_USES_STORAGECLASS_YML}"
    KEY_FILE_DICT['DEFAULT_FSTYPE_VALUE']="${UBIQUITY_CONFIGMAP_YML}"
    KEY_FILE_DICT['FLEX_LOG_DIR_VALUE']="${UBIQUITY_CONFIGMAP_YML} ${UBIQUITY_FLEX_DAEMONSET_YML}"
    KEY_FILE_DICT['LOG_LEVEL_VALUE']="${UBIQUITY_CONFIGMAP_YML}"
    KEY_FILE_DICT['SSL_MODE_VALUE']="${UBIQUITY_CONFIGMAP_YML}"
    KEY_FILE_DICT['SKIP_RESCAN_ISCSI_VALUE']="${UBIQUITY_CONFIGMAP_YML}"
    KEY_FILE_DICT['DEFAULT_VOLUME_SIZE_VALUE']="${UBIQUITY_CONFIGMAP_YML}"
    KEY_FILE_DICT['SCBE_USERNAME_VALUE']="${SCBE_CRED_YML}"
    KEY_FILE_DICT['SCBE_PASSWORD_VALUE']="${SCBE_CRED_YML}"
    KEY_FILE_DICT['UBIQUITY_DB_USERNAME_VALUE']="${UBIQUITY_DB_CRED_YML}"
    KEY_FILE_DICT['UBIQUITY_DB_PASSWORD_VALUE']="${UBIQUITY_DB_CRED_YML}"
    KEY_FILE_DICT['STORAGE_CLASS_NAME_VALUE']="${FIRST_STORAGECLASS_YML} ${PVCS_USES_STORAGECLASS_YML}"
    KEY_FILE_DICT['STORAGE_CLASS_PROFILE_VALUE']="${FIRST_STORAGECLASS_YML}"
    KEY_FILE_DICT['STORAGE_CLASS_FSTYPE_VALUE']="${FIRST_STORAGECLASS_YML}"
    KEY_FILE_DICT['SPECTRUMSCALE_USERNAME_VALUE']="${SPECTRUMSCALE_CRED_YML}"
    KEY_FILE_DICT['SPECTRUMSCALE_PASSWORD_VALUE']="${SPECTRUMSCALE_CRED_YML}"
    KEY_FILE_DICT['SPECTRUMSCALE_MANAGEMENT_IP_VALUE']="${UBIQUITY_CONFIGMAP_YML}"
    KEY_FILE_DICT['SPECTRUMSCALE_MANAGEMENT_PORT_VALUE']="${UBIQUITY_CONFIGMAP_YML}"
    KEY_FILE_DICT['SPECTRUMSCALE_DEFAULT_FILESYSTEM_NAME_VALUE']="${UBIQUITY_CONFIGMAP_YML}"
    KEY_FILE_DICT['SPECTRUMSCALE_SSL_MODE_VALUE']="${UBIQUITY_CONFIGMAP_YML}"


   base64_placeholders="UBIQUITY_DB_USERNAME_VALUE UBIQUITY_DB_PASSWORD_VALUE UBIQUITY_DB_NAME_VALUE SCBE_USERNAME_VALUE SCBE_PASSWORD_VALUE SPECTRUMSCALE_USERNAME_VALUE SPECTRUMSCALE_PASSWORD_VALUE"
   was_updated="false" # if there is nothing to update, exit with error

   # Check for backend to be installed and restrict more than one backend installation
   backend_from_configfile=$(find_backend_from_configfile)
   if [ -z "$backend_from_configfile" ]; then
      echo "ERROR: Either SCBE_MANAGEMENT_IP_VALUE or SPECTRUMSCALE_MANAGEMENT_IP_VALUE need to be populated with correct value to proceed further."
      exit 2
   fi
   if [ "$backend_from_configfile" == "spectrumscale;spectrumconnect" ]; then
       echo "ERROR: Both backends(scbe and spectrumscale) cannot be installed on same cluster at the same time."
       exit 2
   fi

   read -p "Updating yml files with placeholders from ${CONFIG_SED_FILE} file. Are you sure (y/n): " yn
   if [ "$yn" != "y" ]; then
     echo "Skip updating the yml files with placeholder."
     return
   fi

   ssl_mode=""
   # Loop over the configuration file and replace the values
   for line in `cat ${CONFIG_SED_FILE} | grep -v "^\s*#"`; do
      placeholder=`echo "$line" | awk -F= '{print $1}'`
      value=`echo "$line" | awk -F= '{print $2}'`

      files_to_update=`grep ${placeholder} "$YML_DIR"/*.yml "$SANITY_YML_DIR"/*.yml "$scripts"/*.yml | awk -F: '{printf $1" "}'`
      if [ -n "$files_to_update" ]; then
         echo "$base64_placeholders" | grep "$placeholder" >/dev/null && rc=$?  || rc=$?
         replace_with_base64=""
         if [ $rc -eq 0 ]; then
            value="`echo -n $value | base64`"
            replace_with_base64="(base64) "
         fi
         printf "Update ${replace_with_base64}placeholder [%-30s] in files : $files_to_update \n" $placeholder
         sed -i "s|${placeholder}|${value}|g" $files_to_update
         [ "$placeholder" = "SSL_MODE_VALUE" ] && ssl_mode="$value" || :
         was_updated="true"
      else
         files_related="${KEY_FILE_DICT[$placeholder]}"
         if [ -z "$files_related" ]; then
            printf "WARNING: placeholder [%-30s] was NOT found in yml files\n" "$placeholder"
         else
            printf "WARNING: placeholder [%-30s] was NOT found in yml files: $files_related \n" "$placeholder"
         fi
      fi
   done

   if [ "$was_updated" = "false" ]; then
      echo "ERROR: Nothing was updated in yml files  (placeholders were NOT found in yml files)."
      echo "        Consider updating yml files manually"
      exit 2
   fi

   # Handling DEFAULT_BACKEND, Uncommenting Credentials based on backend, Handling backend initilization 
   ymls_to_updates="${YML_DIR}/${UBIQUITY_PROVISIONER_DEPLOY_YML} ${YML_DIR}/${UBIQUITY_FLEX_DAEMONSET_YML} ${YML_DIR}/${UBIQUITY_DEPLOY_YML}"
   if [ "$backend_from_configfile" == "spectrumconnect" ]; then
       sed -i "s|DEFAULT_BACKEND_VALUE|scbe|g" ${YML_DIR}/../ubiquity-configmap.yml
       sed -i "s|SPECTRUMSCALE_MANAGEMENT_IP_VALUE||g" ${YML_DIR}/../ubiquity-configmap.yml
       sed -i 's/^# SCBE Credentials #\(.*\)/\1  # SCBE Credentials #/g' ${ymls_to_updates}
   fi

   if [ "$backend_from_configfile" == "spectrumscale" ]; then
       sed -i "s|DEFAULT_BACKEND_VALUE|spectrum-scale|g" ${YML_DIR}/../ubiquity-configmap.yml
       sed -i "s|SCBE_MANAGEMENT_IP_VALUE||g" ${YML_DIR}/../ubiquity-configmap.yml
       sed -i "s|SKIP_RESCAN_ISCSI_VALUE|false|g" ${YML_DIR}/../ubiquity-configmap.yml
       sed -i 's/^# SPECTRUMSCALE Credentials #\(.*\)/\1  # SPECTRUMSCALE Credentials #/g' ${ymls_to_updates}
   fi

   if [ "$ssl_mode" = "verify-full" ]; then
       ymls_to_updates="${YML_DIR}/${UBIQUITY_PROVISIONER_DEPLOY_YML} ${YML_DIR}/${UBIQUITY_FLEX_DAEMONSET_YML} ${YML_DIR}/${UBIQUITY_DEPLOY_YML} ${YML_DIR}/${UBIQUITY_DB_DEPLOY_YML}"

       echo "Related to certificate update:"
       echo "  SSL_MODE_VALUE=verify-full, updating yml files  to enable dedicated certificates."
       echo "  By enable Volumes and VolumeMounts tags for certificates in the following yml files: $ymls_to_updates"

       # this sed removes the comments from all the certificate lines in the yml files
       sed -i 's/^# Cert #\(.*\)/\1  # Cert #/g' ${ymls_to_updates}
       # Removed the commentes on ca-cert based on backend
       if [ "$backend_from_configfile" == "spectrumscale" ]; then
            sed -i 's/^# SPECTRUMSCALE Cert #\(.*\)/\1  # SPECTRUMSCALE Cert #/g' ${ymls_to_updates}
       fi

       if [ $backend_from_configfile == "spectrumconnect" ]; then
            sed -i 's/^# SCBE Cert #\(.*\)/\1  # SCBE Cert #/g' ${ymls_to_updates}
       fi
       echo "  Certificate updates are completed."
   fi

   echo "Finished updating yml files according to ${CONFIG_SED_FILE}"
}

# STEP function
function create-ubiquity-db()
{
   ########################################
   ##  Creates deployment for ubiquity-db
   ########################################

    echo "Creating ubiquity-db deployment..."
    kubectl create --namespace $NS -f ${YML_DIR}/${UBIQUITY_DB_DEPLOY_YML}
    echo "Waiting for deployment [ubiquity-db] to be created..."
    wait_for_deployment ubiquity-db 50 5 $NS
    echo ""
    echo "\"$PRODUCT_NAME\" installation finished successfully in the Kubernetes cluster. "
    echo "           - Get status      $> ./ubiquity_cli.sh -a status -n $NS"
    echo "           - Run sanity test $> ./ubiquity_cli.sh -a sanity -n $NS"
}

# STEP function (certificates related)
function create-services()
{

    ########################################################################
    # The create-services creates the following components:
    #   1. Namespace    "ubiquity"                (skip, if already exists)
    #   2. Service(clusterIP type) "ubiquity"     (skip, if already exists)
    #   3. Service(clusterIP type) "ubiquity-db"  (skip, if already exists)
    ########################################################################
    echo "Partially installs - creates only the ubiquity and ubiquity-db services."
    create_only_namespace_and_services $NS
    kubectl get $nsf svc/ubiquity svc/ubiquity-db
    echo ""
    echo "Finished creating namespace, ${UBIQUITY_SERVICE_NAME} service and ${UBIQUITY_DB_SERVICE_NAME} service"
    echo "Attention: To complete the $PRODUCT_NAME installation with SSL_MODE=verify-full:"
    echo "   Prerequisite:"
    echo "     (1) Generate dedicated certificates for 'ubiquity', 'ubiquity-db' and SCBE, using specific file names"
    echo "     (2) Create secrets and ConfigMap to store the certificates and trusted CA files by running::"
    echo "          $> $0 -s create-secrets-for-certificates -t <certificates-directory> -n $NS"
    echo "   Complete the installation:"
<<<<<<< HEAD
    echo "     (1)  $> $0 -s install -k <file> -n $NS"
=======
    echo "     (1)  $> $0 -s install -n $NS"
    echo "     (2)  Manually restart kubelet service on all kubernetes nodes to reload the new FlexVolume driver"
    echo "     (3)  $> $0 -s create-ubiquity-db -n $NS"
>>>>>>> da836c82
    echo ""
}

# STEP function (related to certificates)
function create-secrets-for-certificates()
{
    ########################################################################
    # The create-secrets-for-certificates step creates the following components:
    #   1. secret    "ubiquity-db-private-certificate"
    #   2. secret    "ubiquity-private-certificate"
    #   3. configmap "ubiquity-public-certificates"
    #
    #  Prerequisite:
    #      1. $CERT_DIR dir exists and contains correct key and crt files.
    #      2. The secrets and ConfigMap do not exist.
    ########################################################################
    [ -z "$CERT_DIR" ] && { echo "Error: Missing -t <file> flag for STEP [$STEP]."; exit 4; } || :
    [ ! -d "$CERT_DIR" ] && { echo "Error: $CERT_DIR directory is not found."; exit 2; }

    echo "Creating secrets [ubiquity-private-certificate and ubiquity-db-private-certificate] and ConfigMap [ubiquity-public-certificates] based on files in directory $CERT_DIR"

    # Validating all certificate files in the $CERT_DIR directory
    expected_cert_files="ubiquity.key ubiquity.crt ubiquity-db.key ubiquity-db.crt ubiquity-trusted-ca.crt ubiquity-db-trusted-ca.crt"
    backend_from_configmap=$(find_backend_from_configmap)
    backend_cacert_file=""
    if [ -z "$backend_from_configmap" ]; then
        # Assuming configmap does not exist, so no possibility of finding for backend from configmap.
        # check is ca-cert for spectrumscale exist in $CERT_DIR
        if [ "-f $CERT_DIR/spectrumscale-trusted-ca.crt" ]; then
            backend_cacert_file="spectrumscale-trusted-ca.crt"
        fi
        # check is ca-cert for scbe exist in $CERT_DIR
        if [ "-f $CERT_DIR/scbe-trusted-ca.crt" ]; then
            backend_cacert_file="scbe-trusted-ca.crt"
        fi

        if [ -z "$backend_cacert_file" ]; then
            echo "Error: Missing certificate file scbe-trusted-ca.crt or spectrumscale-trusted-ca.crt in directory $CERT_DIR."
            echo "       scbe-trusted-ca.crt is mandatory for enabling Ubiquity with SCBE backend."
            echo "       spectrumscale-trusted-ca.crt is mandatory for enabling Ubiquity with Spectrum Scale backend."
            exit 2
        fi
    else
        if [ "$backend_from_configmap" == "spectrumscale" ]; then
            backend_cacert_file=" spectrumscale-trusted-ca.crt"
        fi

        if [ "$backend_from_configmap" == "spectrumconnect" ]; then
            backend_cacert_file=" scbe-trusted-ca.crt"
        fi
    fi
    expected_cert_files+=" $backend_cacert_file"

    for certfile in $expected_cert_files; do
        if [ ! -f $CERT_DIR/$certfile ]; then
            echo "Error: Missing certificate file $CERT_DIR/$certfile in directory $CERT_DIR."
            echo "       Mandatory certificate files are: $expected_cert_files"
            exit 2
        fi
    done

    # Verifying that secrets and ConfigMap do not exist before starting their creation
    kubectl get secret $nsf ubiquity-db-private-certificate >/dev/null 2>&1 && already_exist "secret [ubiquity-db-private-certificate]" || :
    kubectl get secret $nsf ubiquity-private-certificate >/dev/null 2>&1 && already_exist "secret [ubiquity-private-certificate]" || :
    kubectl get configmap $nsf ubiquity-public-certificates >/dev/null 2>&1 && already_exist "configmap [ubiquity-public-certificates]" || :

    # Creating secrets and ConfigMap
    cd $CERT_DIR
    kubectl create secret $nsf generic ubiquity-db-private-certificate --from-file=ubiquity-db.key --from-file=ubiquity-db.crt
    kubectl create secret $nsf generic ubiquity-private-certificate --from-file=ubiquity.key --from-file=ubiquity.crt
    ca_cert_files="--from-file=ubiquity-db-trusted-ca.crt=ubiquity-db-trusted-ca.crt --from-file=ubiquity-trusted-ca.crt=ubiquity-trusted-ca.crt"

    if [ $backend_cacert_file == "spectrumscale" ]; then
        ca_cert_files+=" --from-file=spectrumscale-trusted-ca.crt=spectrumscale-trusted-ca.crt"
    fi

    if [ $backend_cacert_file == "spectrumconnect" ]; then
        ca_cert_files+=" --from-file=scbe-trusted-ca.crt=scbe-trusted-ca.crt"
    fi
    kubectl create configmap $nsf ubiquity-public-certificates $ca_cert_files
    cd -
    kubectl get $nsf secrets/ubiquity-db-private-certificate secrets/ubiquity-private-certificate cm/ubiquity-public-certificates
    echo ""
    echo "Finished creating secrets and ConfigMap for $PRODUCT_NAME certificates."
}

function already_exist() { echo "Error: Secret $1 already exists. Delete it first."; exit 2; }

function create_only_namespace_and_services()
{
    # This function create the ubiquity namespace, ubiquity service and ubiquity-db service, if they do not exist

    # Create ubiquity namespace
    if [ "$NS" = "$UBIQUITY_DEFAULT_NAMESPACE" ]; then
        if ! kubectl get namespace $UBIQUITY_DEFAULT_NAMESPACE >/dev/null 2>&1; then
           kubectl create -f ${YML_DIR}/ubiquity-namespace.yml
        else
           echo "$UBIQUITY_DEFAULT_NAMESPACE already exist. (Skip namespace creation)"
        fi
    fi

    create_serviceaccount_and_clusterroles

    # Creating ubiquity service
    if ! kubectl get $nsf service ${UBIQUITY_SERVICE_NAME} >/dev/null 2>&1; then
        kubectl create $nsf -f ${YML_DIR}/ubiquity-service.yml
    else
       echo "$UBIQUITY_SERVICE_NAME service already exists,skipping service creation"
    fi

    # Create ubiquity-db service
    if ! kubectl get $nsf service ${UBIQUITY_DB_SERVICE_NAME} >/dev/null 2>&1; then
        kubectl create $nsf -f ${YML_DIR}/ubiquity-db-service.yml
    else
       echo "$UBIQUITY_DB_SERVICE_NAME service already exists, skipping service creation"
    fi
}

function create_serviceaccount_and_clusterroles()
{
    # Creating ubiquity service account
    if ! kubectl get $nsf serviceaccount ${UBIQUITY_SERVICEACCOUNT_NAME} >/dev/null 2>&1; then
        kubectl create $nsf -f ${YML_DIR}/ubiquity-k8s-provisioner-serviceaccount.yml
    else
       echo "${UBIQUITY_SERVICEACCOUNT_NAME} serviceaccount already exists,skipping serviceaccount creation"
    fi

    # Creating ubiquity clusterRoles
    if ! kubectl get $nsf clusterroles ${UBIQUITY_CLUSTERROLES_NAME} >/dev/null 2>&1; then
        kubectl create $nsf -f ${YML_DIR}/ubiquity-k8s-provisioner-clusterroles.yml
    else
       echo "${UBIQUITY_CLUSTERROLES_NAME} clusterRoles already exists,skipping clusterRoles creation"
    fi

    # Creating ubiquity clusterRolesBindings
    if ! kubectl get $nsf clusterrolebindings ${UBIQUITY_CLUSTERROLESBINDING_NAME} >/dev/null 2>&1; then
        kubectl create $nsf -f ${YML_DIR}/ubiquity-k8s-provisioner-clusterrolebindings.yml
    else
       echo "${UBIQUITY_CLUSTERROLESBINDING_NAME} clusterrolebindings already exists,skipping clusterrolebindings creation"
    fi
}

function create_configmap_and_credentials_secrets()
{
    if ! kubectl get $nsf configmap ubiquity-configmap >/dev/null 2>&1; then
        ubiquity_service_ip=`kubectl get $nsf svc/ubiquity -o=custom-columns=:.spec.clusterIP | tail -1`
        if [ -z "$ubiquity_service_ip" ]; then
           echo "Error: Missing ubiquity service IP. Installation halted."
           echo "       Review $> kubectl get $nsf svc/ubiquity"
           exit 4
        fi
        echo "Update the UBIQUITY-IP-ADDRESS: ${ubiquity_service_ip} in the file [${YML_DIR}/../ubiquity-configmap.yml]"
        sed -i "s/UBIQUITY-IP-ADDRESS:\s*\".*\"/UBIQUITY-IP-ADDRESS: \"${ubiquity_service_ip}\"/" ${YML_DIR}/../ubiquity-configmap.yml

        # Creating ConfigMap
        kubectl create $nsf -f ${YML_DIR}/../ubiquity-configmap.yml
    else
       echo "ubiquity-configmap ConfigMap already exists,skipping ConfigMap creation"
    fi

    backend_from_configmap=$(find_backend_from_configmap)
    if [ "$backend_from_configmap" == "spectrumconnect" ]; then
    	if ! kubectl get $nsf secret scbe-credentials >/dev/null 2>&1; then
    	    kubectl create $nsf -f ${YML_DIR}/../${SCBE_CRED_YML}
    	else
            echo "scbe-credentials secret already exists, skipping secret creation"
    	fi
    fi

    if [ "$backend_from_configmap" == "spectrumscale" ]; then
    	if ! kubectl get $nsf secret spectrumscale-credentials >/dev/null 2>&1; then
    	    kubectl create $nsf -f ${YML_DIR}/../${SPECTRUMSCALE_CRED_YML}
    	else
            echo "spectrumscale-credentials secret already exists, skipping secret creation"
    	fi
    fi


    if ! kubectl get $nsf secret ubiquity-db-credentials >/dev/null 2>&1; then
        kubectl create $nsf -f ${YML_DIR}/../${UBIQUITY_DB_CRED_YML}
    else
       echo "ubiquity-db-credentials secret already exists, skipping secret creation"
    fi
}

function find_backend_from_configmap()
{
     unset isitscale
     unset isitscbe
     backendtobeinstalled=""

     isitscale=`kubectl get $nsf configmap ubiquity-configmap -o jsonpath="{.data.SPECTRUMSCALE-MANAGEMENT-IP}" 2>/dev/null`
     if [ ! -z "$isitscale" ]; then
         backendtobeinstalled="spectrumscale"
     fi

     isitscbe=`kubectl get $nsf configmap ubiquity-configmap -o jsonpath="{.data.SCBE-MANAGEMENT-IP}" 2>/dev/null`
     if [ ! -z "$isitscbe" ] && [ -z "$backendtobeinstalled" ]; then
         backendtobeinstalled="spectrumconnect"
     elif [ ! -z "$isitscbe" ] && [ "$backendtobeinstalled" == "spectrumscale"]; then
         backendtobeinstalled+=";spectrumconnect"
     fi

     echo "$backendtobeinstalled"
}

function find_backend_from_configfile()
{
     unset isitscale
     unset isitscbe
     backendtobeinstalled=""

     isitscale=`awk -F= '/^SPECTRUMSCALE_MANAGEMENT_IP_VALUE/ {print $2}' $CONFIG_SED_FILE`
     if [ ! -z "$isitscale" ] && [ "$isitscale" != "VALUE" ]; then
         backendtobeinstalled="spectrumscale"
     fi

     isitscbe=`awk -F= '/^SCBE_MANAGEMENT_IP_VALUE/ {print $2}' $CONFIG_SED_FILE`
     if [ ! -z "$isitscbe" ] && [ "$isitscbe" != "VALUE" ] && [ -z "$backendtobeinstalled" ]; then
         backendtobeinstalled="spectrumconnect"
     elif [ ! -z "$isitscbe" ] && [ "$isitscbe" != "VALUE" ] && [ "$backendtobeinstalled" == "spectrumscale" ]; then
         backendtobeinstalled+=";spectrumconnect"
     fi

     echo "$backendtobeinstalled"
}

## MAIN ##
##########

# Variables
scripts=$(dirname $0)
YML_DIR="$scripts/yamls"
SANITY_YML_DIR="$scripts/yamls/sanity_yamls"
UTILS=$scripts/ubiquity_lib.sh
UBIQUITY_DB_PVC_NAME=ibm-ubiquity-db
<<<<<<< HEAD
K8S_CONFIGMAP_FOR_PROVISIONER=k8s-config
steps="update-ymls install create-services create-secrets-for-certificates"
=======
steps="update-ymls install create-ubiquity-db create-services create-secrets-for-certificates"
>>>>>>> da836c82

[ ! -f $UTILS ] && { echo "Error: $UTILS file is not found"; exit 3; }
. $UTILS # include utils for wait function and status

# Handle flags
NS="$UBIQUITY_DEFAULT_NAMESPACE" # Set as the default namespace
<<<<<<< HEAD
KUBECONF="" #~/.kube/config
=======
to_deploy_ubiquity_db="false"
>>>>>>> da836c82
CONFIG_SED_FILE=""
STEP=""
CERT_DIR=""
# TODO need to remove -k flag when automation is ready to drop it.
while getopts ":dc:k:s:n:t:h" opt; do
  case $opt in
    c)
      CONFIG_SED_FILE=$OPTARG
      ;;
    s)
      STEP=$OPTARG
      found=false
      for step_index in $steps; do
          [ "$STEP" == "$step_index" ] && found=true
      done

      [ "$found" == "false" ] && { echo "Error: step [$STEP] is not supported."; usage; }
      ;;
    n)
      NS=$OPTARG
      ;;
    t)
      CERT_DIR=$OPTARG
      ;;
    h)
      usage
      ;;
    \?)
      echo "Invalid option: -$OPTARG" >&2
      usage
      ;;
    :)
      echo "Option -$OPTARG requires an argument." >&2
      usage
      ;;
  esac
done
nsf="--namespace ${NS}" # namespace flag for kubectl command

# Validations
[ ! -d "$YML_DIR" ] && { echo "Error: YML directory [$YML_DIR] does not exist."; exit 1; }
which kubectl > /dev/null 2>&1 || { echo "Error: kubectl is not found in PATH"; exit 2; }
[ -z "$STEP" ] && usage || :


# Execute the step function
echo "Executing STEP [$STEP]..."
$STEP<|MERGE_RESOLUTION|>--- conflicted
+++ resolved
@@ -35,15 +35,10 @@
 #     $> ./ubiquity_installer.sh -s update-ymls -c ubiquity_installer.conf.
 #
 # Installation
-<<<<<<< HEAD
 #  1. Install IBM Storage Enabler for Containers by running this command: 
 #     $> ./ubiquity_installer.sh -s install -k < Kubernetes configuration file >.
 #     Note: ubiqutiy-k8s-provisioner uses the Kubernetes configuration file(given by -k flag) to access the Kubernetes API server. 
 #           Usually, Kubernetes configuration file is located either in the ~/.kube/config or /etc/kubernetes directory.
-=======
-#  1. Install IBM Storage Enabler for Containers without its database by running this command: 
-#     $> ./ubiquity_installer.sh -s install
->>>>>>> da836c82
 #
 # -------------------------------------------------------------------------
 
@@ -56,15 +51,8 @@
     -s update-ymls -c <file>
         Replace the placeholders from -c <file> in the relevant yml files.
         Flag -c <ubiquity-config-file> is mandatory for this step
-<<<<<<< HEAD
-    -s install -k <k8s config file> [-n <namespace>]
-        Installs all $PRODUCT_NAME components in orderly fashion.
-        Flag -k <k8s-config-file-path> for ubiquity-k8s-provisioner.
-        Usually, this file is stored in the ~/.kube/config or in /etc/kubernetes directory.
-=======
     -s install [-n <namespace>]
         Installs all $PRODUCT_NAME components in orderly fashion (except for ubiquity-db).
->>>>>>> da836c82
         Flag -n <namespace>. By default, it is \"ubiquity\" namespace.
 
     Steps required for SSL_MODE=verify-full:
@@ -104,20 +92,6 @@
     #   11. DaemonSet    "ubiquity-k8s-flex"
     ########################################################################
 
-<<<<<<< HEAD
-    [ -z "$KUBECONF" ] && { echo "Error: Missing -k <file> flag for STEP [$STEP]"; exit 4; } || :
-    [ ! -f "$KUBECONF" ] && { echo "Error : $KUBECONF not found."; exit 3; } || :
-
-
-    # Check for backend to be installed and restrict more than one backend installation
-    backend_from_configmap=$(find_backend_from_configmap)
-    if [ "$backend_from_configmap" == "spectrumscale;spectrumconnect" ]; then
-        echo "ERROR: Both backends(scbe and spectrumscale) cannot be installed on same cluster at the same time."
-        exit 2
-    fi
-
-=======
->>>>>>> da836c82
     echo "Starting installation  \"$PRODUCT_NAME\"..."
     echo "Installing on the namespace  [$NS]."
 
@@ -355,13 +329,9 @@
     echo "     (2) Create secrets and ConfigMap to store the certificates and trusted CA files by running::"
     echo "          $> $0 -s create-secrets-for-certificates -t <certificates-directory> -n $NS"
     echo "   Complete the installation:"
-<<<<<<< HEAD
-    echo "     (1)  $> $0 -s install -k <file> -n $NS"
-=======
     echo "     (1)  $> $0 -s install -n $NS"
     echo "     (2)  Manually restart kubelet service on all kubernetes nodes to reload the new FlexVolume driver"
     echo "     (3)  $> $0 -s create-ubiquity-db -n $NS"
->>>>>>> da836c82
     echo ""
 }
 
@@ -598,23 +568,14 @@
 SANITY_YML_DIR="$scripts/yamls/sanity_yamls"
 UTILS=$scripts/ubiquity_lib.sh
 UBIQUITY_DB_PVC_NAME=ibm-ubiquity-db
-<<<<<<< HEAD
 K8S_CONFIGMAP_FOR_PROVISIONER=k8s-config
 steps="update-ymls install create-services create-secrets-for-certificates"
-=======
-steps="update-ymls install create-ubiquity-db create-services create-secrets-for-certificates"
->>>>>>> da836c82
 
 [ ! -f $UTILS ] && { echo "Error: $UTILS file is not found"; exit 3; }
 . $UTILS # include utils for wait function and status
 
 # Handle flags
 NS="$UBIQUITY_DEFAULT_NAMESPACE" # Set as the default namespace
-<<<<<<< HEAD
-KUBECONF="" #~/.kube/config
-=======
-to_deploy_ubiquity_db="false"
->>>>>>> da836c82
 CONFIG_SED_FILE=""
 STEP=""
 CERT_DIR=""
