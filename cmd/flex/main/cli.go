/**
 * Copyright 2016, 2017 IBM Corp.
 *
 * Licensed under the Apache License, Version 2.0 (the "License");
 * you may not use this file except in compliance with the License.
 * You may obtain a copy of the License at
 *
 *     http://www.apache.org/licenses/LICENSE-2.0
 *
 * Unless required by applicable law or agreed to in writing, software
 * distributed under the License is distributed on an "AS IS" BASIS,
 * WITHOUT WARRANTIES OR CONDITIONS OF ANY KIND, either express or implied.
 * See the License for the specific language governing permissions and
 * limitations under the License.
 */

package main

import (
	"encoding/json"
	"flag"
	"fmt"
	"os"
	"path"

	"github.com/BurntSushi/toml"
	"github.com/IBM/ubiquity-k8s/controller"
	flags "github.com/jessevdk/go-flags"

	k8sresources "github.com/IBM/ubiquity-k8s/resources"
	"github.com/IBM/ubiquity/remote"
	"github.com/IBM/ubiquity/resources"
	"github.com/IBM/ubiquity/utils"
	"github.com/IBM/ubiquity/utils/logs"
	"strconv"
)

var configFile = flag.String(
	"configFile",
	k8sresources.FlexConfPath,
	"Flex Volume configuration file",
)

// All the method should printout as response:
//{
//"status": "<Success/Failure/Not supported>",
//"message": "<Reason for success/failure>",
//"device": "Path to the device attached. valid only for attach & waitforattach call-outs”
//"volumeName": "Cluster wide unique name of the volume”
//"attached": True/False}

//InitCommand initializes the plugin
//<driver executable> init (v>=1.5)
type InitCommand struct {
	Init func() `short:"i" long:"init" description:"Initialize the plugin"`
}

func (i *InitCommand) Execute(args []string) error {
	response := k8sresources.FlexVolumeResponse{
		Status:  "Success",
		Message: "Plugin init successfully",
	}

	return printResponse(response)
}

//GetVolumeNameCommand gets a unique volume name
//<driver executable> getvolumename <json options> (v>=1.6)
type GetVolumeNameCommand struct {
	GetVolumeName func() `short:"g" long:"getvolumename" description:"Get Volume Name"`
}

func (g *GetVolumeNameCommand) Execute(args []string) error {
<<<<<<< HEAD
	if len(args) < 1 {

		response := k8sresources.FlexVolumeResponse{
			Status:  "Failure",
			Message: fmt.Sprintf("Not enough arguments to getVolumeName call out"),
		}
		return printResponse(response)
	}
	getVolumeNameRequestOpts := make(map[string]string)
	err := json.Unmarshal([]byte(args[0]), &getVolumeNameRequestOpts)
	if err != nil {
		response := k8sresources.FlexVolumeResponse{
			Status:  "Failure",
			Message: fmt.Sprintf("Failed to read args in get volumeName %#v", err),
		}
		return printResponse(response)
	}
	config, err := readConfig(*configFile)
	if err != nil {
		response := k8sresources.FlexVolumeResponse{
			Status:  "Failure",
			Message: fmt.Sprintf("Failed to read config in get volumeName %#v", err),
		}
		return printResponse(response)
	}
	defer logs.InitFileLogger(logs.GetLogLevelFromString(config.LogLevel), path.Join(config.LogPath, k8sresources.UbiquityFlexLogFileName), config.LogRotateMaxSize)()
	controller, err := createController(config)

	if err != nil {
		panic(fmt.Sprintf("backend %s not found", config))
=======
	// This GetVolumeName action in FlexVolume CLI is not relevant, we can just return not supported without logging anything.
	response := k8sresources.FlexVolumeResponse{
		Status: "Not supported",
>>>>>>> 815a42e4
	}
	return printResponse(response)
}

//AttachCommand attaches a volume to a node
//<driver executable> attach <json options> <node name> (v=1.5 with json options, v >= 1.6 json options and node name)

type AttachCommand struct {
	Attach func() `short:"a" long:"attach" description:"Attach a volume"`
}

func (a *AttachCommand) Execute(args []string) error {
	var version string
	var hostname string
	if len(args) < 1 {

		response := k8sresources.FlexVolumeResponse{
			Status:  "Failure",
			Message: fmt.Sprintf("Not enough arguments to attach call out"),
		}
		return printResponse(response)
	}
	if len(args) == 1 {
		version = k8sresources.KubernetesVersion_1_5
	} else {
		hostname = args[1]
		version = k8sresources.KubernetesVersion_1_6OrLater
	}
	attachRequestOpts := make(map[string]string)
	err := json.Unmarshal([]byte(args[0]), &attachRequestOpts)
	if err != nil {
		response := k8sresources.FlexVolumeResponse{
			Status:  "Failure",
			Message: fmt.Sprintf("Failed to unmarshall request in attach volume %#v", err),
		}
		return printResponse(response)
	}
	config, err := readConfig(*configFile)
	if err != nil {
		response := k8sresources.FlexVolumeResponse{
			Status:  "Failure",
			Message: fmt.Sprintf("Failed to read config in attach volume %#v", err),
		}
		return printResponse(response)
	}
	defer logs.InitFileLogger(logs.GetLogLevelFromString(config.LogLevel), path.Join(config.LogPath, k8sresources.UbiquityFlexLogFileName), config.LogRotateMaxSize)()
	controller, err := createController(config)

	if err != nil {
		panic(fmt.Sprintf("backend %s not found", config))
	}

	volumeName, ok := attachRequestOpts["volumeName"]
	if !ok {
		response := k8sresources.FlexVolumeResponse{
			Status:  "Failure",
			Message: fmt.Sprintf("volumeName is mandatory for attach %#v", attachRequestOpts),
		}
		return printResponse(response)
	}

	attachRequest := k8sresources.FlexVolumeAttachRequest{Name: volumeName, Host: hostname, Opts: attachRequestOpts, Version: version}

	attachResponse := controller.Attach(attachRequest)
	return printResponse(attachResponse)
}

//WaitForAttach the volume to be attached on the node
//<driver executable> waitforattach <mount device> <json options> (v >= 1.6)
type WaitForAttachCommand struct {
	WaitForAttach func() `short:"w" long:"waitfa" description:"Wait For Attach"`
}

func (wfa *WaitForAttachCommand) Execute(args []string) error {
	if len(args) < 2 {

		response := k8sresources.FlexVolumeResponse{
			Status:  "Failure",
			Message: fmt.Sprintf("Not enough arguments to waitForAttach call out"),
		}
		return printResponse(response)
	}
	config, err := readConfig(*configFile)
	if err != nil {
		response := k8sresources.FlexVolumeResponse{
			Status:  "Failure",
			Message: fmt.Sprintf("Failed to read config in waitForAttach volume %#v", err),
		}
		return printResponse(response)
	}
	defer logs.InitFileLogger(logs.GetLogLevelFromString(config.LogLevel), path.Join(config.LogPath, k8sresources.UbiquityFlexLogFileName), config.LogRotateMaxSize)()
	controller, err := createController(config)
	opts := make(map[string]string)
	err = json.Unmarshal([]byte(args[1]), &opts)
	if err != nil {
		response := k8sresources.FlexVolumeResponse{
			Status:  "Failure",
			Message: fmt.Sprintf("Failed to marshall args in waitForAttach %#v", err),
		}
		return printResponse(response)
	}
	waitForAttachRequest := k8sresources.FlexVolumeWaitForAttachRequest{Name: args[0], Opts: opts}
	response := controller.WaitForAttach(waitForAttachRequest)
	return printResponse(response)
}

//IsAttachedCommand Checks if the volume is attached to the node
//<driver executable> isattached <json options> <node name> (v >= 1.6)
type IsAttachedCommand struct {
	IsAttacheded func() `short:"z" long:"detach" description:"Detach a volume"`
}

func (d *IsAttachedCommand) Execute(args []string) error {
	if len(args) < 2 {

		response := k8sresources.FlexVolumeResponse{
			Status:  "Failure",
			Message: fmt.Sprintf("Not enough arguments to isAttached call out"),
		}
		return printResponse(response)
	}
	config, err := readConfig(*configFile)
	if err != nil {
		response := k8sresources.FlexVolumeResponse{
			Status:  "Failure",
			Message: fmt.Sprintf("Failed to read config in isAttached volume %#v", err),
		}
		return printResponse(response)
	}
	defer logs.InitFileLogger(logs.GetLogLevelFromString(config.LogLevel), path.Join(config.LogPath, k8sresources.UbiquityFlexLogFileName), config.LogRotateMaxSize)()
	controller, err := createController(config)
	opts := make(map[string]string)
	err = json.Unmarshal([]byte(args[0]), &opts)
	if err != nil {
		response := k8sresources.FlexVolumeResponse{
			Status:  "Failure",
			Message: fmt.Sprintf("Failed to marshall args in isAttached %#v", err),
		}
		return printResponse(response)
	}
	isAttachedRequest := k8sresources.FlexVolumeIsAttachedRequest{Opts: opts, Host: args[1]}
	response := controller.IsAttached(isAttachedRequest)
	return printResponse(response)
}

//DetachCommand detaches a volume from a given node
//<driver executable> detach <mount device> <node name> (v=1.5 with mount device, v >= 1.6 mount device and node name)

type DetachCommand struct {
	Detach func() `short:"d" long:"detach" description:"Detach a volume"`
}

func (d *DetachCommand) Execute(args []string) error {
	var hostname string
	var version string
	if len(args) < 1 {

		response := k8sresources.FlexVolumeResponse{
			Status:  "Failure",
			Message: fmt.Sprintf("Not enough arguments to getVolumeName call out"),
		}
		return printResponse(response)
	}
	mountDevice := args[0]
	if len(args) == 1 {
		version = k8sresources.KubernetesVersion_1_5
	} else {
		hostname = args[1]
		version = k8sresources.KubernetesVersion_1_6OrLater
	}

	config, err := readConfig(*configFile)
	if err != nil {
		response := k8sresources.FlexVolumeResponse{
			Status:  "Failure",
			Message: fmt.Sprintf("Failed to read config in detach %#v", err),
		}
		return printResponse(response)
	}
	defer logs.InitFileLogger(logs.GetLogLevelFromString(config.LogLevel), path.Join(config.LogPath, k8sresources.UbiquityFlexLogFileName), config.LogRotateMaxSize)()
	controller, err := createController(config)

	if err != nil {
		panic("backend not found")
	}

	detachRequest := k8sresources.FlexVolumeDetachRequest{Name: mountDevice, Host: hostname, Version: version}
	detachResponse := controller.Detach(detachRequest)
	return printResponse(detachResponse)
}

//MountDevice Mounts the device to a global path which individual pods can then bind mount
//<driver executable> mountdevice <mount dir> <mount device> <json options> (v >= 1.6)
type MountDeviceCommand struct {
	MountDevice func() `short:"x" long:"mountdevice" description:"Mounts a device"`
}

func (d *MountDeviceCommand) Execute(args []string) error {
	if len(args) < 3 {

		response := k8sresources.FlexVolumeResponse{
			Status:  "Failure",
			Message: fmt.Sprintf("Not enough arguments to mountDevice call out"),
		}
		return printResponse(response)
	}
	config, err := readConfig(*configFile)
	if err != nil {
		response := k8sresources.FlexVolumeResponse{
			Status:  "Failure",
			Message: fmt.Sprintf("Failed to read config in MountDevice  %#v", err),
		}
		return printResponse(response)
	}
	defer logs.InitFileLogger(logs.GetLogLevelFromString(config.LogLevel), path.Join(config.LogPath, k8sresources.UbiquityFlexLogFileName), config.LogRotateMaxSize)()
	controller, err := createController(config)
	opts := make(map[string]string)
	err = json.Unmarshal([]byte(args[2]), &opts)
	if err != nil {
		response := k8sresources.FlexVolumeResponse{
			Status:  "Failure",
			Message: fmt.Sprintf("Failed to marshall args in MountDevice %#v", err),
		}
		return printResponse(response)
	}
	mountDeviceRequest := k8sresources.FlexVolumeMountDeviceRequest{Path: args[0], Name: args[1], Opts: opts}
	response := controller.MountDevice(mountDeviceRequest)
	return printResponse(response)
}

//UnmountDevice	Unmounts the global mount for the device. This is called once all bind mounts have been unmounted
//<driver executable> unmountdevice <mount device> (v >= 1.6)
type UnmountDeviceCommand struct {
	UnmountDevice func() `short:"y" long:"umountdevice" description:"Unmounts a device"`
}

func (d *UnmountDeviceCommand) Execute(args []string) error {
	if len(args) < 1 {

		response := k8sresources.FlexVolumeResponse{
			Status:  "Failure",
			Message: fmt.Sprintf("Not enough arguments to unmountDevice call out"),
		}
		return printResponse(response)
	}
	config, err := readConfig(*configFile)
	if err != nil {
		response := k8sresources.FlexVolumeResponse{
			Status:  "Failure",
			Message: fmt.Sprintf("Failed to read config in UnmountDevice  %#v", err),
		}
		return printResponse(response)
	}
	defer logs.InitFileLogger(logs.GetLogLevelFromString(config.LogLevel), path.Join(config.LogPath, k8sresources.UbiquityFlexLogFileName), config.LogRotateMaxSize)()
	controller, err := createController(config)

	unmountDeviceRequest := k8sresources.FlexVolumeUnmountDeviceRequest{Name: args[0]}
	response := controller.UnmountDevice(unmountDeviceRequest)
	return printResponse(response)
}

//MountCommand mounts a given volume to a given mountpoint
//<driver executable> mount <mount dir> <mountDevice> <json options> (v>=1.5)
//<driver executable> mount <mount dir> <json options> (v>=1.6)
type MountCommand struct {
	Mount func() `short:"m" long:"mount" description:"Mount a volume Id to a path"`
}

func (m *MountCommand) Execute(args []string) error {
	var volumeName string
	var mountOpts map[string]string
	var mountOptsIndex int
	var ok bool
	var version string

	//should error out when not enough args
	if len(args) < 2 {

		response := k8sresources.FlexVolumeResponse{
			Status:  "Failure",
			Message: fmt.Sprintf("Not enough arguments to mount call out"),
		}
		return printResponse(response)
	}
	targetMountDir := args[0]
	// kubernetes version 1.5
	if len(args) == 3 {
		volumeName = args[1]
		mountOptsIndex = 2
		version = k8sresources.KubernetesVersion_1_5

	} else /*kubernetes version 1.6*/ {
		mountOptsIndex = 1
		version = k8sresources.KubernetesVersion_1_6OrLater
	}

	err := json.Unmarshal([]byte(args[mountOptsIndex]), &mountOpts)

	if err != nil {
		mountResponse := k8sresources.FlexVolumeResponse{
			Status:  "Failure",
			Message: fmt.Sprintf("Failed to mount device %s to %s due to: %#v", targetMountDir, err),
		}
		return printResponse(mountResponse)
	}

	if volumeName == "" {
		volumeName, ok = mountOpts["volumeName"]
		if !ok {
			mountResponse := k8sresources.FlexVolumeResponse{
				Status:  "Failure",
				Message: fmt.Sprintf("Failed to get volumeName in opts: %#v", mountOpts),
			}
			return printResponse(mountResponse)

		}
	}

	mountRequest := k8sresources.FlexVolumeMountRequest{
		MountPath:   targetMountDir,
		MountDevice: volumeName, // The PV name
		Opts:        mountOpts,
		Version:     version,
	}

	config, err := readConfig(*configFile)
	if err != nil {
		response := k8sresources.FlexVolumeResponse{
			Status:  "Failure",
			Message: fmt.Sprintf("Failed to read config in mount %#v", err),
		}
		return printResponse(response)
	}

	defer logs.InitFileLogger(logs.GetLogLevelFromString(config.LogLevel), path.Join(config.LogPath, k8sresources.UbiquityFlexLogFileName), config.LogRotateMaxSize)()
	controller, err := createController(config)

	if err != nil {
		panic("backend not found")
	}
	mountResponse := controller.Mount(mountRequest)
	return printResponse(mountResponse)
}

//UnmountCommand unmounts a given mountedDirectory
//<driver executable> unmount <mount dir> (v>=1.5)
type UnmountCommand struct {
	UnMount func() `short:"u" long:"unmount" description:"UnMount a volume Id to a path"`
}

func (u *UnmountCommand) Execute(args []string) error {
	if len(args) < 1 {

		response := k8sresources.FlexVolumeResponse{
			Status:  "Failure",
			Message: fmt.Sprintf("Not enough arguments to unmount call out"),
		}
		return printResponse(response)
	}
	mountDir := args[0]
	config, err := readConfig(*configFile)
	if err != nil {
		response := k8sresources.FlexVolumeResponse{
			Status:  "Failure",
			Message: fmt.Sprintf("Failed to read config in Unmount %#v", err),
			Device:  "",
		}
		return printResponse(response)
	}
	defer logs.InitFileLogger(logs.GetLogLevelFromString(config.LogLevel), path.Join(config.LogPath, k8sresources.UbiquityFlexLogFileName), config.LogRotateMaxSize)()
	controller, err := createController(config)

	if err != nil {
		panic("backend not found")
	}

	unmountRequest := k8sresources.FlexVolumeUnmountRequest{
		MountPath: mountDir,
	}
	unmountResponse := controller.Unmount(unmountRequest)
	return printResponse(unmountResponse)
}

type TestUbiquityCommand struct {
	Test func() `short:"i" long:"init" description:"Initialize the plugin"`
}

func (i *TestUbiquityCommand) Execute(args []string) error {
	config, err := readConfig(*configFile)
	if err != nil {
		response := k8sresources.FlexVolumeResponse{
			Status:  "Failure",
			Message: fmt.Sprintf("Failed to read config in Test Ubiquity %#v", err),
		}
		return printResponse(response)
	}
	defer logs.InitFileLogger(logs.GetLogLevelFromString(config.LogLevel), path.Join(config.LogPath, k8sresources.UbiquityFlexLogFileName), config.LogRotateMaxSize)()
	controller, err := createController(config)
	if err != nil {
		response := k8sresources.FlexVolumeResponse{
			Status:  "Failure",
			Message: fmt.Sprintf("Failed to create controller %#v", err),
		}
		return printResponse(response)
	}
	response := controller.TestUbiquity(config)
	return printResponse(response)
}

type Options struct{}

func main() {
	var mountCommand MountCommand
	var unmountCommand UnmountCommand
	var attachCommand AttachCommand
	var detachCommand DetachCommand
	var initCommand InitCommand
	var getVolumeNameCommand GetVolumeNameCommand
	var isAttachedCommand IsAttachedCommand
	var waitForAttachCommand WaitForAttachCommand
	var mountDeviceCommand MountDeviceCommand
	var unmountDeviceCommand UnmountDeviceCommand
	var testUbiquityCommand TestUbiquityCommand

	var options Options
	var parser = flags.NewParser(&options, flags.Default)

	parser.AddCommand("init",
		"Init the plugin",
		"The info command print the driver name and version.",
		&initCommand)
	parser.AddCommand("mount",
		"Mount Volume",
		"Mount a volume Id to a path - returning the path.",
		&mountCommand)
	parser.AddCommand("unmount",
		"Unmount Volume",
		"UnMount given a mount dir",
		&unmountCommand)
	parser.AddCommand("attach",
		"Attach Volume",
		"Attach Volume",
		&attachCommand)
	parser.AddCommand("detach",
		"Detach Volume",
		"Detach a Volume",
		&detachCommand)
	parser.AddCommand("isattached",
		"Is Volume Attached",
		"Is Volume Attached",
		&isAttachedCommand)
	parser.AddCommand("waitforattach",
		"Wait for volume to get attached",
		"Wait for volume to get attached",
		&waitForAttachCommand)
	parser.AddCommand("getvolumename",
		"Get Volume Name",
		"Get Volume Name",
		&getVolumeNameCommand)
	parser.AddCommand("mountdevice",
		"Mount Device",
		"Mount Device",
		&mountDeviceCommand)
	parser.AddCommand("unmountdevice",
		"Unmount Device",
		"Unmount Device",
		&unmountDeviceCommand)
	parser.AddCommand("testubiquity",
		"Tests connectivity to ubiquity",
		"Tests connectivity to ubiquity",
		&testUbiquityCommand)

	_, err := parser.Parse()
	if err != nil {
		panic(err)
		os.Exit(1)
	}
}

func createController(config resources.UbiquityPluginConfig) (*controller.Controller, error) {
	logger := utils.SetupOldLogger(k8sresources.UbiquityFlexLogFileName)
	controller, err := controller.NewController(logger, config)
	return controller, err
}

func readConfig(configFile string) (resources.UbiquityPluginConfig, error) {
	var config resources.UbiquityPluginConfig
	if _, err := toml.DecodeFile(configFile, &config); err != nil {
		fmt.Printf("error decoding config file", err)
		return resources.UbiquityPluginConfig{}, err

	}
	// Create environment variables for some of the config params
	os.Setenv(remote.KeyUseSsl, strconv.FormatBool(config.SslConfig.UseSsl))
	os.Setenv(resources.KeySslMode, config.SslConfig.SslMode)
	os.Setenv(remote.KeyVerifyCA, config.SslConfig.VerifyCa)
	return config, nil
}

func printResponse(f k8sresources.FlexVolumeResponse) error {
	responseBytes, err := json.Marshal(f)
	if err != nil {
		return err
	}
	fmt.Printf("%s", string(responseBytes[:]))
	return nil
}<|MERGE_RESOLUTION|>--- conflicted
+++ resolved
@@ -71,42 +71,9 @@
 }
 
 func (g *GetVolumeNameCommand) Execute(args []string) error {
-<<<<<<< HEAD
-	if len(args) < 1 {
-
-		response := k8sresources.FlexVolumeResponse{
-			Status:  "Failure",
-			Message: fmt.Sprintf("Not enough arguments to getVolumeName call out"),
-		}
-		return printResponse(response)
-	}
-	getVolumeNameRequestOpts := make(map[string]string)
-	err := json.Unmarshal([]byte(args[0]), &getVolumeNameRequestOpts)
-	if err != nil {
-		response := k8sresources.FlexVolumeResponse{
-			Status:  "Failure",
-			Message: fmt.Sprintf("Failed to read args in get volumeName %#v", err),
-		}
-		return printResponse(response)
-	}
-	config, err := readConfig(*configFile)
-	if err != nil {
-		response := k8sresources.FlexVolumeResponse{
-			Status:  "Failure",
-			Message: fmt.Sprintf("Failed to read config in get volumeName %#v", err),
-		}
-		return printResponse(response)
-	}
-	defer logs.InitFileLogger(logs.GetLogLevelFromString(config.LogLevel), path.Join(config.LogPath, k8sresources.UbiquityFlexLogFileName), config.LogRotateMaxSize)()
-	controller, err := createController(config)
-
-	if err != nil {
-		panic(fmt.Sprintf("backend %s not found", config))
-=======
 	// This GetVolumeName action in FlexVolume CLI is not relevant, we can just return not supported without logging anything.
 	response := k8sresources.FlexVolumeResponse{
 		Status: "Not supported",
->>>>>>> 815a42e4
 	}
 	return printResponse(response)
 }
