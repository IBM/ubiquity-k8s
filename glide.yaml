package: github.com/IBM/ubiquity-k8s
import:
- package: github.com/davecgh/go-spew
  version: 04cdfd42973bb9c8589fd6a731800cf222fde1a9
- package: github.com/djherbis/times
  version: v1.0.1
- package: github.com/ghodss/yaml
  version: 73d445a93680fa1a78ae23a5839bad48f32ba1ee
- package: github.com/go-openapi/spec
  version: 7abd5745472fff5eb3685386d5fb8bf38683154d
- package: github.com/gogo/protobuf
  version: c0656edd0d9eab7c66d1eb0c568f9039345796f7
  subpackages:
  - proto
  - sortkeys
  - ptypes
- package: github.com/golang/glog
  version: 23def4e6c14b4da8ac2ed8007337bc5eb5007998
- package: github.com/golang/groupcache
  version: 02826c3e79038b59d737d3b1c0a1d937f71a4433
  subpackages:
  - lru
- package: github.com/google/gofuzz
  version: 44d81051d367757e1c7c6a5a86423ece9afcf63c
- package: github.com/googleapis/gnostic
  version: 0c5108395e2debce0d731cf0287ddf7242066aba
  subpackages:
  - OpenAPIv2
- package: github.com/gorilla/mux
  version: v1.5.0
- package: github.com/gregjones/httpcache
  version: 787624de3eb7bd915c329cba748687a3b22666a6
  subpackages:
  - diskcache
- package: github.com/hashicorp/golang-lru
  version: a0d98a5f288019575c6d1f4bb1573fef2d1fcdc4
- package: github.com/howeyc/gopass
  version: bf9dde6d0d2c004a008c27aaee91170c786f6db8
- package: github.com/imdario/mergo
  version: 6633656539c1639d9d78127b7d47c622b5d7b6dc
- package: github.com/jinzhu/gorm
  version: v1.0
- package: github.com/json-iterator/go
  version: 36b14963da70d11297d313183d7e6388c8510e1e
- package: github.com/juju/ratelimit
  version: 5b9ff866471762aa2ab2dced63c9fb6f53921342
- package: github.com/natefinch/lumberjack
  version: aee4629129445bbdfb69aa565537dcfa16544311
- package: github.com/op/go-logging
  version: 970db520ece77730c7e4724c61121037378659d9
- package: github.com/pborman/uuid
  version: ca53cad383cad2479bbba7f7a1a05797ec1386e4
- package: github.com/peterbourgon/diskv
  version: 5f041e8faa004a95c88a202771f4cc3e991971e6
- package: github.com/spf13/pflag
  version: 5ccb023bc27df288a957c5e994cd44fd19619465
- package: k8s.io/kube-openapi
  version: 39a7bf85c140f972372c2a0d1ee40adbf0c8bfe1
  subpackages:
  - pkg/common
  - pkg/util/proto
- package: golang.org/x/net
  version: 1c05540f6879653db88113bc4a2b70aec4bd491f
- package: github.com/jinzhu/inflection
  version: 04140366298a54a039076d798123ffa108fff46c
- package: github.com/gorilla/context
  version: v1.1.1
- package: github.com/go-openapi/jsonpointer
  version: 46af16f9f7b149af66e5d1bd010e3574dc06de98
- package: github.com/go-openapi/jsonreference
  version: 13c6e3589ad90f49bd3e3bbe2c2cb3d7a4142272
- package: github.com/go-openapi/swag
  version: f3f9494671f93fcff853e3c6e9e948b3eb71e590
- package: gopkg.in/inf.v0
  version: 3887ee99ecf07df5b447e9b00d9c0b2adaa9f3e4
- package: github.com/emicklei/go-restful
  version: ff4f55a206334ef123e4f79bbf348980da81ca46
- package: golang.org/x/crypto
  version: 81e90905daefcd6fd217b62423c0908922eadb30
- package: golang.org/x/sys
  version: a2e06a18
- package: github.com/PuerkitoBio/purell
  version: 8a290539e2e8629dbc4e6bad948158f790ec31f4
- package: github.com/mailru/easyjson
  version: 2f5df55504ebc322e4d52d34df6a1f5b503bf26d
- package: gopkg.in/yaml.v2
  version: 53feefa2559fb8dfa8d81baad31be332c97d6c77
- package: golang.org/x/text
  version: b19bf474d317b857955b12035d2c5acb57ce8b01
- package: github.com/google/btree
  version: 7d79101e329e5a3adf994758c578dab82b90c017
- package: github.com/lib/pq
  version: 90697d60dd844d5ef6ff15135d0203f65d2f53b8
- package: github.com/PuerkitoBio/urlesc
  version: 5bd2802263f21d8788851d5305584c82a5c75d7e
- package: github.com/modern-go/concurrent
  version: 1.0.3
- package: github.com/modern-go/reflect2
  version: 1.0.0
- package: github.com/golang/protobuf
  version: 1643683e1b54a9e88ad26d98f81400c8c9d9f4f9
  subpackages:
  - proto
- package: github.com/BurntSushi/toml
  version: v0.3.0  
- package: github.com/jessevdk/go-flags
  version: v1.4.0
- package: github.com/kubernetes-incubator/external-storage
  version: 92295a30e0ec7da80c41c1f50f9301f3adee4556
  subpackages:
  - lib
- package: github.com/IBM/ubiquity
<<<<<<< HEAD
  version: 5b947e6e8a0dbc071560a2ea2686f7688f4bc4b6
=======
  version: e031aec6d2ae42da94d3a9ba0c4922a2dc470e5b
>>>>>>> 970142af
  subpackages:
  - remote
  - resources
  - utils
  - fakes
- package: k8s.io/apimachinery
  version: kubernetes-1.9.2
  subpackages:
  - pkg/api/errors
  - pkg/api/resource
  - pkg/apis/meta/v1
  - pkg/runtime
  - pkg/types
  - pkg/util/runtime
  - pkg/util/uuid
  - pkg/util/validation
  - pkg/util/validation/field
  - pkg/util/wait
  - pkg/watch
- package: k8s.io/client-go
  version: kubernetes-1.9.2
  subpackages:
  - kubernetes
  - kubernetes/typed/core/v1
  - rest
  - tools/cache
  - tools/clientcmd
  - tools/record
  - tools/remotecommand
  - tools/reference
- package: k8s.io/api
  version: kubernetes-1.9.2
- package: k8s.io/kubernetes
  version: v1.9.2
  subpackages:
  - pkg/util/goroutinemap
  - pkg/util/version
- package: github.com/nightlyone/lockfile
  version: 6a197d5ea61168f2ac821de2b7f011b250904900
testImport:
- package: github.com/onsi/ginkgo
- package: github.com/onsi/gomega
- package: github.com/golang/mock<|MERGE_RESOLUTION|>--- conflicted
+++ resolved
@@ -110,11 +110,7 @@
   subpackages:
   - lib
 - package: github.com/IBM/ubiquity
-<<<<<<< HEAD
-  version: 5b947e6e8a0dbc071560a2ea2686f7688f4bc4b6
-=======
-  version: e031aec6d2ae42da94d3a9ba0c4922a2dc470e5b
->>>>>>> 970142af
+  version: e1ee55cbe8eb3cc972b6a33e00b792c51923b254
   subpackages:
   - remote
   - resources
