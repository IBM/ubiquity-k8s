--- conflicted
+++ resolved
@@ -89,11 +89,7 @@
   subpackages:
   - lib
 - package: github.com/IBM/ubiquity
-<<<<<<< HEAD
-  version: defv
-=======
-  version: 44f3c73fb38e02616320f923024b5ae213643137
->>>>>>> ffaf5437
+  version: 490b484a3484811cdb85691b53013ddeede9b24a
   subpackages:
   - remote
   - resources
