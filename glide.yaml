--- conflicted
+++ resolved
@@ -9,11 +9,7 @@
   subpackages:
   - lib
 - package: github.com/IBM/ubiquity
-<<<<<<< HEAD
-  version: fix/UB-624_Flex_should_not_write_log_into_flex_driver_directory
-=======
   version: dev
->>>>>>> 815a42e4
   subpackages:
   - remote
   - resources
