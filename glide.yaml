package: github.com/IBM/ubiquity-k8s
import:
- package: github.com/davecgh/go-spew
  version: 04cdfd42973bb9c8589fd6a731800cf222fde1a9
- package: github.com/djherbis/times
  version: v1.0.1
- package: github.com/ghodss/yaml
  version: 73d445a93680fa1a78ae23a5839bad48f32ba1ee
- package: github.com/go-openapi/spec
- package: github.com/gogo/protobuf
  version: c0656edd0d9eab7c66d1eb0c568f9039345796f7
  subpackages:
  - proto
  - sortkeys
  - ptypes
- package: github.com/golang/glog
- package: github.com/golang/groupcache
  subpackages:
  - lru
- package: github.com/google/gofuzz
- package: github.com/googleapis/gnostic
  version: 0c5108395e2debce0d731cf0287ddf7242066aba
  subpackages:
  - OpenAPIv2
- package: github.com/gorilla/mux
  version: v1.5.0
- package: github.com/gregjones/httpcache
  subpackages:
  - diskcache
- package: github.com/hashicorp/golang-lru
- package: github.com/howeyc/gopass
- package: github.com/imdario/mergo
  version: 6633656539c1639d9d78127b7d47c622b5d7b6dc
- package: github.com/jinzhu/gorm
  version: v1.0
- package: github.com/json-iterator/go
  version: 36b14963da70d11297d313183d7e6388c8510e1e
- package: github.com/juju/ratelimit
  version: 5b9ff866471762aa2ab2dced63c9fb6f53921342
- package: github.com/natefinch/lumberjack
  version: aee4629129445bbdfb69aa565537dcfa16544311
- package: github.com/op/go-logging
  version: 970db520ece77730c7e4724c61121037378659d9
- package: github.com/pborman/uuid
  version: ca53cad383cad2479bbba7f7a1a05797ec1386e4
- package: github.com/peterbourgon/diskv
  version: 5f041e8faa004a95c88a202771f4cc3e991971e6
- package: github.com/spf13/pflag
  version: 5ccb023bc27df288a957c5e994cd44fd19619465
- package: k8s.io/kube-openapi
  subpackages:
  - pkg/common
  - pkg/util/proto
- package: golang.org/x/net
- package: github.com/jinzhu/inflection
- package: github.com/gorilla/context
  version: v1.1.1
- package: github.com/go-openapi/jsonpointer
- package: github.com/go-openapi/jsonreference
- package: github.com/go-openapi/swag
- package: gopkg.in/inf.v0
- package: github.com/emicklei/go-restful
  version: ff4f55a206334ef123e4f79bbf348980da81ca46
- package: golang.org/x/crypto
- package: golang.org/x/sys
- package: github.com/PuerkitoBio/purell
  version: 8a290539e2e8629dbc4e6bad948158f790ec31f4
- package: github.com/mailru/easyjson
- package: gopkg.in/yaml.v2
  version: 53feefa2559fb8dfa8d81baad31be332c97d6c77
- package: golang.org/x/text
- package: github.com/google/btree
- package: github.com/lib/pq
- package: github.com/PuerkitoBio/urlesc
- package: github.com/modern-go/concurrent
  version: 1.0.3
- package: github.com/modern-go/reflect2
  version: 1.0.0
- package: github.com/golang/protobuf
  version: 1643683e1b54a9e88ad26d98f81400c8c9d9f4f9
  subpackages:
  - proto
- package: github.com/BurntSushi/toml
  version: v0.3.0  
- package: github.com/jessevdk/go-flags
  version: v1.4.0
- package: github.com/kubernetes-incubator/external-storage
  version: 92295a30e0ec7da80c41c1f50f9301f3adee4556
  subpackages:
  - lib
- package: github.com/IBM/ubiquity
<<<<<<< HEAD
  version: 6c55fec3c67bd6ef6c15f904fc1235522d5c3346
=======
  version: 7611848ebb777a726ab2ad2ad78617bf1c0c6331
>>>>>>> 2c1bb51d
  subpackages:
  - remote
  - resources
  - utils
  - fakes
- package: k8s.io/apimachinery
  version: kubernetes-1.9.2
  subpackages:
  - pkg/api/errors
  - pkg/api/resource
  - pkg/apis/meta/v1
  - pkg/runtime
  - pkg/types
  - pkg/util/runtime
  - pkg/util/uuid
  - pkg/util/validation
  - pkg/util/validation/field
  - pkg/util/wait
  - pkg/watch
- package: k8s.io/client-go
  version: kubernetes-1.9.2
  subpackages:
  - kubernetes
  - kubernetes/typed/core/v1
  - rest
  - tools/cache
  - tools/clientcmd
  - tools/record
  - tools/remotecommand
  - tools/reference
- package: k8s.io/api
  version: kubernetes-1.9.2
- package: k8s.io/kubernetes
  version: v1.9.2
  subpackages:
  - pkg/util/goroutinemap
  - pkg/util/version
- package: github.com/nightlyone/lockfile
  version: 6a197d5ea61168f2ac821de2b7f011b250904900
testImport:
- package: github.com/onsi/ginkgo
- package: github.com/onsi/gomega<|MERGE_RESOLUTION|>--- conflicted
+++ resolved
@@ -89,11 +89,7 @@
   subpackages:
   - lib
 - package: github.com/IBM/ubiquity
-<<<<<<< HEAD
-  version: 6c55fec3c67bd6ef6c15f904fc1235522d5c3346
-=======
   version: 7611848ebb777a726ab2ad2ad78617bf1c0c6331
->>>>>>> 2c1bb51d
   subpackages:
   - remote
   - resources
