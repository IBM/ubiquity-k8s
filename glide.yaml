package: github.com/IBM/ubiquity-k8s
import:
- package: github.com/davecgh/go-spew
  version: 04cdfd42973bb9c8589fd6a731800cf222fde1a9
- package: github.com/djherbis/times
  version: v1.0.1
- package: github.com/ghodss/yaml
  version: 73d445a93680fa1a78ae23a5839bad48f32ba1ee
- package: github.com/go-openapi/spec
  version: 7abd5745472fff5eb3685386d5fb8bf38683154d
- package: github.com/gogo/protobuf
  version: c0656edd0d9eab7c66d1eb0c568f9039345796f7
  subpackages:
  - proto
  - sortkeys
  - ptypes
- package: github.com/golang/glog
  version: 23def4e6c14b4da8ac2ed8007337bc5eb5007998
- package: github.com/golang/groupcache
  version: 02826c3e79038b59d737d3b1c0a1d937f71a4433
  subpackages:
  - lru
- package: github.com/google/gofuzz
  version: 44d81051d367757e1c7c6a5a86423ece9afcf63c
- package: github.com/googleapis/gnostic
  version: 0c5108395e2debce0d731cf0287ddf7242066aba
  subpackages:
  - OpenAPIv2
- package: github.com/gorilla/mux
  version: v1.5.0
- package: github.com/gregjones/httpcache
  version: 787624de3eb7bd915c329cba748687a3b22666a6
  subpackages:
  - diskcache
- package: github.com/hashicorp/golang-lru
  version: a0d98a5f288019575c6d1f4bb1573fef2d1fcdc4
- package: github.com/howeyc/gopass
  version: bf9dde6d0d2c004a008c27aaee91170c786f6db8
- package: github.com/imdario/mergo
  version: 6633656539c1639d9d78127b7d47c622b5d7b6dc
- package: github.com/jinzhu/gorm
  version: v1.0
- package: github.com/json-iterator/go
  version: 36b14963da70d11297d313183d7e6388c8510e1e
- package: github.com/juju/ratelimit
  version: 5b9ff866471762aa2ab2dced63c9fb6f53921342
- package: github.com/natefinch/lumberjack
  version: aee4629129445bbdfb69aa565537dcfa16544311
- package: github.com/op/go-logging
  version: 970db520ece77730c7e4724c61121037378659d9
- package: github.com/pborman/uuid
  version: ca53cad383cad2479bbba7f7a1a05797ec1386e4
- package: github.com/peterbourgon/diskv
  version: 5f041e8faa004a95c88a202771f4cc3e991971e6
- package: github.com/spf13/pflag
  version: 5ccb023bc27df288a957c5e994cd44fd19619465
- package: k8s.io/kube-openapi
  version: 39a7bf85c140f972372c2a0d1ee40adbf0c8bfe1
  subpackages:
  - pkg/common
  - pkg/util/proto
- package: golang.org/x/net
  version: 1c05540f6879653db88113bc4a2b70aec4bd491f
- package: github.com/jinzhu/inflection
  version: 04140366298a54a039076d798123ffa108fff46c
- package: github.com/gorilla/context
  version: v1.1.1
- package: github.com/go-openapi/jsonpointer
  version: 46af16f9f7b149af66e5d1bd010e3574dc06de98
- package: github.com/go-openapi/jsonreference
  version: 13c6e3589ad90f49bd3e3bbe2c2cb3d7a4142272
- package: github.com/go-openapi/swag
  version: f3f9494671f93fcff853e3c6e9e948b3eb71e590
- package: gopkg.in/inf.v0
  version: 3887ee99ecf07df5b447e9b00d9c0b2adaa9f3e4
- package: github.com/emicklei/go-restful
  version: ff4f55a206334ef123e4f79bbf348980da81ca46
- package: golang.org/x/crypto
  version: 81e90905daefcd6fd217b62423c0908922eadb30
- package: golang.org/x/sys
  version: a2e06a18
- package: github.com/PuerkitoBio/purell
  version: 8a290539e2e8629dbc4e6bad948158f790ec31f4
- package: github.com/mailru/easyjson
  version: 2f5df55504ebc322e4d52d34df6a1f5b503bf26d
- package: gopkg.in/yaml.v2
  version: 53feefa2559fb8dfa8d81baad31be332c97d6c77
- package: golang.org/x/text
  version: b19bf474d317b857955b12035d2c5acb57ce8b01
- package: github.com/google/btree
  version: 7d79101e329e5a3adf994758c578dab82b90c017
- package: github.com/lib/pq
  version: 90697d60dd844d5ef6ff15135d0203f65d2f53b8
- package: github.com/PuerkitoBio/urlesc
  version: 5bd2802263f21d8788851d5305584c82a5c75d7e
- package: github.com/modern-go/concurrent
  version: 1.0.3
- package: github.com/modern-go/reflect2
  version: 1.0.0
- package: github.com/golang/protobuf
  version: 1643683e1b54a9e88ad26d98f81400c8c9d9f4f9
  subpackages:
  - proto
- package: github.com/BurntSushi/toml
  version: v0.3.0  
- package: github.com/jessevdk/go-flags
  version: v1.4.0
- package: github.com/kubernetes-incubator/external-storage
  version: 92295a30e0ec7da80c41c1f50f9301f3adee4556
  subpackages:
  - lib
- package: github.com/IBM/ubiquity
<<<<<<< HEAD
  version: ed8d5060b336497cf3218ab7f8a79fda70a3cc20
=======
  version: 35de8245236409b1875e924f9dd8f1227ccf15b3
>>>>>>> e9c44435
  subpackages:
  - remote
  - resources
  - utils
  - fakes
- package: k8s.io/apimachinery
  version: kubernetes-1.9.2
  subpackages:
  - pkg/api/errors
  - pkg/api/resource
  - pkg/apis/meta/v1
  - pkg/runtime
  - pkg/types
  - pkg/util/runtime
  - pkg/util/uuid
  - pkg/util/validation
  - pkg/util/validation/field
  - pkg/util/wait
  - pkg/watch
- package: k8s.io/client-go
  version: kubernetes-1.9.2
  subpackages:
  - kubernetes
  - kubernetes/typed/core/v1
  - rest
  - tools/cache
  - tools/clientcmd
  - tools/record
  - tools/remotecommand
  - tools/reference
- package: k8s.io/api
  version: kubernetes-1.9.2
- package: k8s.io/kubernetes
  version: v1.9.2
  subpackages:
  - pkg/util/goroutinemap
  - pkg/util/version
- package: github.com/nightlyone/lockfile
  version: 6a197d5ea61168f2ac821de2b7f011b250904900
testImport:
- package: github.com/onsi/ginkgo
- package: github.com/onsi/gomega
- package: github.com/golang/mock<|MERGE_RESOLUTION|>--- conflicted
+++ resolved
@@ -110,11 +110,7 @@
   subpackages:
   - lib
 - package: github.com/IBM/ubiquity
-<<<<<<< HEAD
-  version: ed8d5060b336497cf3218ab7f8a79fda70a3cc20
-=======
-  version: 35de8245236409b1875e924f9dd8f1227ccf15b3
->>>>>>> e9c44435
+  version: 9729edab2bff28fd39db11e13b904aec5d56c088
   subpackages:
   - remote
   - resources
