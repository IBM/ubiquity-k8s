package: github.com/IBM/ubiquity-k8s
import:
- package: github.com/davecgh/go-spew
  version: 04cdfd42973bb9c8589fd6a731800cf222fde1a9
- package: github.com/djherbis/times
  version: v1.0.1
- package: github.com/ghodss/yaml
  version: 73d445a93680fa1a78ae23a5839bad48f32ba1ee
- package: github.com/go-openapi/spec
  version: 7abd5745472fff5eb3685386d5fb8bf38683154d
- package: github.com/gogo/protobuf
  version: c0656edd0d9eab7c66d1eb0c568f9039345796f7
  subpackages:
  - proto
  - sortkeys
  - ptypes
- package: github.com/golang/glog
  version: 23def4e6c14b4da8ac2ed8007337bc5eb5007998
- package: github.com/golang/groupcache
  version: 02826c3e79038b59d737d3b1c0a1d937f71a4433
  subpackages:
  - lru
- package: github.com/google/gofuzz
  version: 44d81051d367757e1c7c6a5a86423ece9afcf63c
- package: github.com/googleapis/gnostic
  version: 0c5108395e2debce0d731cf0287ddf7242066aba
  subpackages:
  - OpenAPIv2
- package: github.com/gorilla/mux
  version: v1.5.0
- package: github.com/gregjones/httpcache
  version: 787624de3eb7bd915c329cba748687a3b22666a6
  subpackages:
  - diskcache
- package: github.com/hashicorp/golang-lru
  version: a0d98a5f288019575c6d1f4bb1573fef2d1fcdc4
- package: github.com/howeyc/gopass
  version: bf9dde6d0d2c004a008c27aaee91170c786f6db8
- package: github.com/imdario/mergo
  version: 6633656539c1639d9d78127b7d47c622b5d7b6dc
- package: github.com/jinzhu/gorm
  version: v1.0
- package: github.com/json-iterator/go
  version: 36b14963da70d11297d313183d7e6388c8510e1e
- package: github.com/juju/ratelimit
  version: 5b9ff866471762aa2ab2dced63c9fb6f53921342
- package: github.com/natefinch/lumberjack
  version: aee4629129445bbdfb69aa565537dcfa16544311
- package: github.com/op/go-logging
  version: 970db520ece77730c7e4724c61121037378659d9
- package: github.com/pborman/uuid
  version: ca53cad383cad2479bbba7f7a1a05797ec1386e4
- package: github.com/peterbourgon/diskv
  version: 5f041e8faa004a95c88a202771f4cc3e991971e6
- package: github.com/spf13/pflag
  version: 5ccb023bc27df288a957c5e994cd44fd19619465
- package: k8s.io/kube-openapi
  version: 39a7bf85c140f972372c2a0d1ee40adbf0c8bfe1
  subpackages:
  - pkg/common
  - pkg/util/proto
- package: golang.org/x/net
  version: 1c05540f6879653db88113bc4a2b70aec4bd491f
- package: github.com/jinzhu/inflection
  version: 04140366298a54a039076d798123ffa108fff46c
- package: github.com/gorilla/context
  version: v1.1.1
- package: github.com/go-openapi/jsonpointer
  version: 46af16f9f7b149af66e5d1bd010e3574dc06de98
- package: github.com/go-openapi/jsonreference
  version: 13c6e3589ad90f49bd3e3bbe2c2cb3d7a4142272
- package: github.com/go-openapi/swag
  version: f3f9494671f93fcff853e3c6e9e948b3eb71e590
- package: gopkg.in/inf.v0
  version: 3887ee99ecf07df5b447e9b00d9c0b2adaa9f3e4
- package: github.com/emicklei/go-restful
  version: ff4f55a206334ef123e4f79bbf348980da81ca46
- package: golang.org/x/crypto
  version: 81e90905daefcd6fd217b62423c0908922eadb30
- package: golang.org/x/sys
  version: a2e06a18
- package: github.com/PuerkitoBio/purell
  version: 8a290539e2e8629dbc4e6bad948158f790ec31f4
- package: github.com/mailru/easyjson
  version: 2f5df55504ebc322e4d52d34df6a1f5b503bf26d
- package: gopkg.in/yaml.v2
  version: 53feefa2559fb8dfa8d81baad31be332c97d6c77
- package: golang.org/x/text
  version: b19bf474d317b857955b12035d2c5acb57ce8b01
- package: github.com/google/btree
  version: 7d79101e329e5a3adf994758c578dab82b90c017
- package: github.com/lib/pq
  version: 90697d60dd844d5ef6ff15135d0203f65d2f53b8
- package: github.com/PuerkitoBio/urlesc
  version: 5bd2802263f21d8788851d5305584c82a5c75d7e
- package: github.com/modern-go/concurrent
  version: 1.0.3
- package: github.com/modern-go/reflect2
  version: 1.0.0
- package: github.com/golang/protobuf
  version: 1643683e1b54a9e88ad26d98f81400c8c9d9f4f9
  subpackages:
  - proto
- package: github.com/BurntSushi/toml
  version: v0.3.0  
- package: github.com/jessevdk/go-flags
  version: v1.4.0
- package: github.com/kubernetes-incubator/external-storage
  version: 92295a30e0ec7da80c41c1f50f9301f3adee4556
  subpackages:
  - lib
- package: github.com/IBM/ubiquity
<<<<<<< HEAD
  version: 5d52b33ace870567fa58097bcdc6f6035f44eded
=======
  version: 7fb78c7959ae1e3715374689670ea4215d11e2e4
>>>>>>> 3022d171
  subpackages:
  - remote
  - resources
  - utils
  - fakes
- package: k8s.io/apimachinery
  version: kubernetes-1.9.2
  subpackages:
  - pkg/api/errors
  - pkg/api/resource
  - pkg/apis/meta/v1
  - pkg/runtime
  - pkg/types
  - pkg/util/runtime
  - pkg/util/uuid
  - pkg/util/validation
  - pkg/util/validation/field
  - pkg/util/wait
  - pkg/watch
- package: k8s.io/client-go
  version: kubernetes-1.9.2
  subpackages:
  - kubernetes
  - kubernetes/typed/core/v1
  - rest
  - tools/cache
  - tools/clientcmd
  - tools/record
  - tools/remotecommand
  - tools/reference
- package: k8s.io/api
  version: kubernetes-1.9.2
- package: k8s.io/kubernetes
  version: v1.9.2
  subpackages:
  - pkg/util/goroutinemap
  - pkg/util/version
- package: github.com/nightlyone/lockfile
  version: 6a197d5ea61168f2ac821de2b7f011b250904900
testImport:
- package: github.com/onsi/ginkgo
- package: github.com/onsi/gomega
- package: github.com/golang/mock<|MERGE_RESOLUTION|>--- conflicted
+++ resolved
@@ -110,11 +110,7 @@
   subpackages:
   - lib
 - package: github.com/IBM/ubiquity
-<<<<<<< HEAD
-  version: 5d52b33ace870567fa58097bcdc6f6035f44eded
-=======
   version: 7fb78c7959ae1e3715374689670ea4215d11e2e4
->>>>>>> 3022d171
   subpackages:
   - remote
   - resources
