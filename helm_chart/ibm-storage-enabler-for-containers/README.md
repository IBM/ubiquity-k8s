--- conflicted
+++ resolved
@@ -56,25 +56,15 @@
     metadata:
       annotations:
         kubernetes.io/description: "This policy allows pods to run with 
-<<<<<<< HEAD
           any UID and GID and any volume, including the host path.
           WARNING:  This policy allows hostPath volumes.
           Use with caution."
-=======
-          any UID and GID and any volume, including the host path.  
-          WARNING:  This policy allows hostPath volumes.  
-          Use with caution." 
->>>>>>> 302acb1f
       name: custom-psp
     spec:
       allowPrivilegeEscalation: true
       fsGroup:
         rule: RunAsAny
-<<<<<<< HEAD
       requiredDropCapabilities:
-=======
-      requiredDropCapabilities: 
->>>>>>> 302acb1f
       - MKNOD
       allowedCapabilities:
       - SETPCAP
@@ -89,11 +79,7 @@
       - SETGID
       - NET_BIND_SERVICE
       - SYS_CHROOT
-<<<<<<< HEAD
       - SETFCAP
-=======
-      - SETFCAP 
->>>>>>> 302acb1f
       runAsUser:
         rule: RunAsAny
       seLinux:
@@ -168,11 +154,7 @@
 
 | Parameter                                                | Description                                                                                                                                                                                                                                                                                                                                   | Default                           |
 |----------------------------------------------------------|-----------------------------------------------------------------------------------------------------------------------------------------------------------------------------------------------------------------------------------------------------------------------------------------------------------------------------------------------|-----------------------------------|
-<<<<<<< HEAD
-| `backend`                                                | Backend for Provisioner and Flex volume. Allowed values: spectrumConnect or spectrumScale                                                                                                                                                                                                                                                     | `spectrumConnect`                 |
-=======
-| `backend`                                                | Backend type for Provisioner and FlexVolume. Allowed values: spectrumConnect or spectrumScale                                                                                                                                                                                                                                                     | `spectrumConnect`                 |
->>>>>>> 302acb1f
+| `backend`                                                | Backend type for Provisioner and FlexVolume. Allowed values: spectrumConnect or spectrumScale                                                                                                                                                                                                                                                 | `spectrumConnect`                 |
 | `spectrumConnect.connectionInfo.fqdn`                    | IP address or FQDN of the Spectrum Connect server.                                                                                                                                                                                                                                                                                            |                                   |
 | `spectrumConnect.connectionInfo.port`                    | Communication port of the Spectrum Connect server.                                                                                                                                                                                                                                                                                            | `8440`                            |
 | `spectrumConnect.connectionInfo.existingSecret`          | Secret for Spectrum Connect interface. The value must be the same as configured in Spectrum Connect.Keys username and password are mandatory.                                                                                                                                                                                                 |                                   |
@@ -196,11 +178,7 @@
 | `defaultPodSecurityPolicy.enabled`                       | Default pod security policy. If enabled, it is applied to all pods in the chart.                                                                                                                                                                                                                                                              | `false`                           |
 | `defaultPodSecurityPolicy.clusterRole`                   | The name of clusterRole that has the required policies attached.                                                                                                                                                                                                                                                                              | `ibm-anyuid-hostpath-clusterrole` |
 | `globalConfig.logLevel`                                  | Log level. Allowed values: debug, info, error.                                                                                                                                                                                                                                                                                                | `info`                            |
-<<<<<<< HEAD
-| `globalConfig.sslMode`                                   | SSL verification mode. Allowed values: require (No validation is,required, the IBM Storage Enabler for Containers server generates,self-signed certificates on the fly.) or verify-full (Certificates are,provided by the user.).                                                                                                             | `require`                         |
-=======
-| `globalConfig.sslMode`                                   | SSL verification mode. Allowed values: require (No validation is required, the IBM Storage Enabler for Containers server generates,self-signed certificates on the fly.) or verify-full (Certificates are,provided by the user.).                                                                                                             | `require`                         |
->>>>>>> 302acb1f
+| `globalConfig.sslMode`                                   | SSL verification mode. Allowed values: require (No validation is required, the IBM Storage Enabler for Containers server generates self-signed certificates on the fly.) or verify-full (Certificates are provided by the user.).                                                                                                             | `require`                         |
 
 
 Specify each parameter using the `--set key=value[,key=value]` argument to `helm install`.
