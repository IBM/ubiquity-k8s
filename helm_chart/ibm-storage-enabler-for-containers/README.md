--- conflicted
+++ resolved
@@ -61,11 +61,7 @@
 These configuration steps are mandatory and cannot be skipped. For detailed description of installation prerequisites, see the Compatibility and Requirements sections for IBM Spectrum Connect and IBM Spectrum Scale in the IBM Storage Enabler for Containers user guide on IBM Knowledge Center at https://www.ibm.com/support/knowledgecenter/SSCKLT.
 
 ## PodSecurityPolicy Requirements
-<<<<<<< HEAD
 This chart requires a PodSecurityPolicy to be bound to the target namespace prior to installation or to be bound to the current namespace during installation by setting "customPodSecurityPolicy.enabled" to "true" and setting "customPodSecurityPolicy.clusterRole".
-=======
-This chart requires a PodSecurityPolicy to be bound to the target namespace prior to installation or to be bound to the current namespace during installation by setting "defaultPodSecurityPolicy.clusterRole". 
->>>>>>> 27e29b70
 
 The predefined PodSecurityPolicy name: [`ibm-anyuid-hostpath-psp`](https://ibm.biz/cpkspec-psp) has been verified for this chart, if your target namespace is bound to this PodSecurityPolicy you can proceed to install the chart.
 The predefined clusterRole name: ibm-anyuid-hostpath-clusterrole has been verified for this chart, if you use it you can proceed to install the chart.
@@ -143,11 +139,7 @@
 To install the chart with the release name `my-release`:
 
 ```bash
-<<<<<<< HEAD
-$ helm install --tls --name my-release --namespace ubiquity stable/ibm-storage-enabler-for-containers
-=======
 $ helm install --tls --name my-release --namespace ubiquity ibm-stable/ibm-storage-enabler-for-containers
->>>>>>> 27e29b70
 ```
 
 The command deploys <chart name> on the Kubernetes cluster in the default configuration. The [configuration](#configuration) section lists the parameters that can be configured during installation.
