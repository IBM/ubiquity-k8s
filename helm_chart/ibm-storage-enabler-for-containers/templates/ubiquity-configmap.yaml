--- conflicted
+++ resolved
@@ -64,11 +64,7 @@
    # Log level. Allowed values: debug, info, error.
    LOG-LEVEL: {{ .Values.globalConfig.logLevel | quote }}
 
-<<<<<<< HEAD
-
    # The following keys are used by the ubiquity-k8s-flex daemonset
    # ----------------------------------------------------------------------------------------------------------------
-=======
->>>>>>> eea379dd
    # SSL verification mode. Allowed values: require (no validation is required) and verify-full (user-provided certificates).
    SSL-MODE: {{ .Values.globalConfig.sslMode | quote }}