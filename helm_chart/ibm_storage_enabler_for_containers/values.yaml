--- conflicted
+++ resolved
@@ -20,15 +20,9 @@
     username:
     password:
 
-<<<<<<< HEAD
     ## Set this param with an existing spectrum connect secret object if one exist.
     # existingSecret:
 
-    ## SSL verification mode. Allowed values: require (no validation is required) and verify-full (user-provided certificates).
-    sslMode: require
-
-=======
->>>>>>> 8b8eb818
   backendConfig:
     ## A prefix for any new volume created on the storage system.
     instanceName:
@@ -50,20 +44,15 @@
       ubiquityDbPvName: ibm-ubiquity-db
 
       storageClassForDbPv:
-<<<<<<< HEAD
         ## Parameters to create the first Storage Class that also be used by ubiquity for ibm-ubiquity-db PVC.
+        ## Note: The reclaimPolicy by default is Delete. One can change it manually if needed.
         storageClassName:
 
         ## Set this param with an existing storageclass object if one exist.
         # existingStorageClass:
-=======
-        # Parameters to create the first Storage Class that also be used by ubiquity for ibm-ubiquity-db PVC.
-        # Note: The reclaimPolicy by default is Delete. One can change it manually if needed.
-        storageClassName:
 
         ## Set StorageClass as the default StorageClass. Ignored if storageClass.create is false
         defaultClass: false
->>>>>>> 8b8eb818
 
         params:
           ## Storage Class profile parameter should point to the Spectrum Connect storage service name
@@ -101,17 +90,12 @@
 
 
 genericConfig:
-<<<<<<< HEAD
-  ## The IP address of the ubiquity service object.
-  ## The user must update this key manually if the ubiqutiy service object IP was changed.
-=======
   connectionInfo:
     # SSL verification mode. Allowed values: require (no validation is required) and verify-full (user-provided certificates). SSL mode is for all communications between [flex||provisioner]<->ubiquity<->[SpectrumConnect||SpectrumScale].
     sslMode: require
 
   # The IP address of the ubiquity service object.
   # The user must update this key manually if the ubiqutiy service object IP was changed.
->>>>>>> 8b8eb818
   ubiquityIpAddress:
 
   logging:
@@ -125,10 +109,8 @@
     username:
     password:
 
-<<<<<<< HEAD
     ## Set this param with an existing spectrum connect secret object if one exist.
     # existingSecret:
-=======
+
   ## Optional: to set the node selector of the ubiqutiy-db deployment
-  #ubiquityDbNodeSelector:
->>>>>>> 8b8eb818
+  #ubiquityDbNodeSelector: