apiVersion: extensions/v1beta1
kind: DaemonSet
metadata:
  name: ubiquity-k8s-flex
  labels:
    product: ibm-storage-enabler-for-containers
{{ include "ibm_storage_enabler_for_containers.helmLabels" . | indent 4 }}
spec:
  updateStrategy:
    type: RollingUpdate
  template:
    metadata:
      labels:
        name: ubiquity-k8s-flex
        product: ibm-storage-enabler-for-containers
    spec:
      tolerations:   # Create flex Pods also on master nodes (even if there are NoScheduled nodes)
      {{- if .Values.genericConfig.flexTolerations }}
{{ toYaml .Values.flexTolerations | indent 6}}
      {{- else }}
      # Some k8s versions use dedicated key for toleration of the master and some use node-role.kubernetes.io/master key.
      - key: dedicated
        operator: Exists
        effect: NoSchedule
      - key: node-role.kubernetes.io/master
        effect: NoSchedule
      {{- end }}

      containers:
      - name: ubiquity-k8s-flex
        image: {{ .Values.images.flex }}
        env:
          - name: UBIQUITY_PORT     # Ubiquity port, should point to the ubiquity service port
            value: "9999"

          - name: UBIQUITY_BACKEND         # "IBM Storage Enabler for Containers" supports "scbe" (IBM Spectrum Connect) as its backend.
            value: "scbe"

          - name: FLEX_LOG_DIR    # /var/log default
            valueFrom:
              configMapKeyRef:
                name: ubiquity-configmap
                key: FLEX-LOG-DIR

          - name: FLEX_LOG_ROTATE_MAXSIZE # 50MB default
            valueFrom:
              configMapKeyRef:
                name: ubiquity-configmap
                key: FLEX-LOG-ROTATE-MAXSIZE

          - name: LOG_LEVEL       # debug / info / error
            valueFrom:
              configMapKeyRef:
                name: ubiquity-configmap
                key: LOG-LEVEL

{{- if .Values.spectrumConnect }}
          - name: UBIQUITY_USERNAME
            valueFrom:
              secretKeyRef:
<<<<<<< HEAD
                name: {{ template "ibm_storage_enabler_for_containers.scbeCredentials" . }}
=======
                name: scbe-credentials  # TODO if we want scbe-credentials not to be hardcoded then we should put here a template.
>>>>>>> 8b8eb818
                key: username

          - name: UBIQUITY_PASSWORD
            valueFrom:
              secretKeyRef:
                name: {{ template "ibm_storage_enabler_for_containers.scbeCredentials" . }}
                key: password

          - name: SKIP_RESCAN_ISCSI       # boolean
            valueFrom:
              configMapKeyRef:
                name: ubiquity-configmap
                key: SKIP-RESCAN-ISCSI
{{- end }}

<<<<<<< HEAD
          - name: UBIQUITY_IP_ADDRESS   # The ubiquity service IP. The flex pod will update this IP inside the flex config file
            # The default value 0.0.0.0 is just a placeholder, it will be updated
            # during installation, if it is chagned after installation, you should
            # update it accordingly.
            value: 0.0.0.0
=======
          - name: UBIQUITY_PLUGIN_SSL_MODE   # require / verify-full
            valueFrom:
              configMapKeyRef:
                name: ubiquity-configmap
                key: SSL-MODE
>>>>>>> 8b8eb818

          - name: UBIQUITY_IP_ADDRESS   # The ubiquity service IP. The flex pod will update this IP inside the flex config file
            valueFrom:
              configMapKeyRef:
                name: ubiquity-configmap
                key: UBIQUITY-IP-ADDRESS


        command: ["./setup_flex.sh"]
        volumeMounts:
        - name: host-k8splugindir
          mountPath: /usr/libexec/kubernetes/kubelet-plugins/volume/exec

        - name: flex-log-dir
          mountPath: {{ .Values.genericConfig.logging.flexLogDir | quote  }}
{{- if (eq .Values.genericConfig.connectionInfo.sslMode "verify-full") }}
        - name: ubiquity-public-certificates
          mountPath: /var/lib/ubiquity/ssl/public
          readOnly: true
{{- end }}
      volumes:
      - name: host-k8splugindir
        hostPath:
          path: /usr/libexec/kubernetes/kubelet-plugins/volume/exec  # This directory must exist on the host

      - name: flex-log-dir
        hostPath:
          path: {{ .Values.genericConfig.logging.flexLogDir | quote  }}  # This directory must exist on the host
{{- if (eq .Values.genericConfig.connectionInfo.sslMode "verify-full") }}
      - name: ubiquity-public-certificates
        configMap:
          name: ubiquity-public-certificates
          items:
            - key: ubiquity-trusted-ca.crt
              path: ubiquity-trusted-ca.crt
{{- end }}<|MERGE_RESOLUTION|>--- conflicted
+++ resolved
@@ -58,11 +58,7 @@
           - name: UBIQUITY_USERNAME
             valueFrom:
               secretKeyRef:
-<<<<<<< HEAD
                 name: {{ template "ibm_storage_enabler_for_containers.scbeCredentials" . }}
-=======
-                name: scbe-credentials  # TODO if we want scbe-credentials not to be hardcoded then we should put here a template.
->>>>>>> 8b8eb818
                 key: username
 
           - name: UBIQUITY_PASSWORD
@@ -78,25 +74,16 @@
                 key: SKIP-RESCAN-ISCSI
 {{- end }}
 
-<<<<<<< HEAD
           - name: UBIQUITY_IP_ADDRESS   # The ubiquity service IP. The flex pod will update this IP inside the flex config file
             # The default value 0.0.0.0 is just a placeholder, it will be updated
             # during installation, if it is chagned after installation, you should
             # update it accordingly.
             value: 0.0.0.0
-=======
           - name: UBIQUITY_PLUGIN_SSL_MODE   # require / verify-full
             valueFrom:
               configMapKeyRef:
                 name: ubiquity-configmap
                 key: SSL-MODE
->>>>>>> 8b8eb818
-
-          - name: UBIQUITY_IP_ADDRESS   # The ubiquity service IP. The flex pod will update this IP inside the flex config file
-            valueFrom:
-              configMapKeyRef:
-                name: ubiquity-configmap
-                key: UBIQUITY-IP-ADDRESS
 
 
         command: ["./setup_flex.sh"]
