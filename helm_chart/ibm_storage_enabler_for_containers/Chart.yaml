apiVersion: v1
name: ibm-storage-enalber-for-containers
<<<<<<< HEAD
version: 2.0.0
kubeVersion: ">=1.8.0"
=======
version: 1.0.0
kubeVersion: ">=1.10.0"
>>>>>>> 31b43f70
description: A Helm chart for IBM Storage Enabler for Containers

# https://github.com/IBM/charts/blob/master/GUIDELINES.md#chart-keywords-1
keywords:
  - ICP
  - amd64
<<<<<<< HEAD
  - Storage
sources:
  - https: https://github.com/ibm/ubiquity-k8s
appVersion: 2.0
tillerVersion: ">=2.6.0"
=======
  - ppc64le
  - s390x
  - Storage

appVersion: 2.1.0
tillerVersion: ">=2.6.0"
sources:
  - https://github.com/ibm/ubiquity-k8s
maintainers:
  - name: Shay Berman
    email: bshay@il.ibm.com
  - name: Guang Jiong GJ Lou
    email:  luogj@cn.ibm.com
icon: https://github.com/IBM/ubiquity-k8s/blob/master/helm_chart/IBM_Spectrum_Connect_icon.png?sanitize=true
>>>>>>> 31b43f70
<|MERGE_RESOLUTION|>--- conflicted
+++ resolved
@@ -1,25 +1,13 @@
 apiVersion: v1
 name: ibm-storage-enalber-for-containers
-<<<<<<< HEAD
-version: 2.0.0
-kubeVersion: ">=1.8.0"
-=======
 version: 1.0.0
 kubeVersion: ">=1.10.0"
->>>>>>> 31b43f70
 description: A Helm chart for IBM Storage Enabler for Containers
 
 # https://github.com/IBM/charts/blob/master/GUIDELINES.md#chart-keywords-1
 keywords:
   - ICP
   - amd64
-<<<<<<< HEAD
-  - Storage
-sources:
-  - https: https://github.com/ibm/ubiquity-k8s
-appVersion: 2.0
-tillerVersion: ">=2.6.0"
-=======
   - ppc64le
   - s390x
   - Storage
@@ -33,5 +21,4 @@
     email: bshay@il.ibm.com
   - name: Guang Jiong GJ Lou
     email:  luogj@cn.ibm.com
-icon: https://github.com/IBM/ubiquity-k8s/blob/master/helm_chart/IBM_Spectrum_Connect_icon.png?sanitize=true
->>>>>>> 31b43f70
+icon: https://github.com/IBM/ubiquity-k8s/blob/master/helm_chart/IBM_Spectrum_Connect_icon.png?sanitize=true