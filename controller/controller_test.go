--- conflicted
+++ resolved
@@ -46,21 +46,7 @@
 	})
 
 	Context(".Init", func() {
-<<<<<<< HEAD
-		var (
-			fakeClient *fakes.FakeStorageClient
-			controller *ctl.Controller
-
-			ubiquityConfig resources.UbiquityPluginConfig
-		)
-		BeforeEach(func() {
-			ubiquityConfig = resources.UbiquityPluginConfig{}
-			fakeClient = new(fakes.FakeStorageClient)
-			controller = ctl.NewControllerWithClient(testLogger, fakeClient)
-		})
-=======
-
->>>>>>> b7168609
+
 		It("does not error when init is successful", func() {
 			initResponse := controller.Init(ubiquityConfig)
 			Expect(initResponse.Status).To(Equal("Success"))
@@ -68,37 +54,6 @@
 			Expect(initResponse.Device).To(Equal(""))
 		})
 
-<<<<<<< HEAD
-		Context(".Attach", func() {
-
-			It("fails when attachRequest does not have volumeName", func() {
-				fakeClient.GetVolumeReturns(resources.Volume{}, fmt.Errorf("GetVolume error"))
-				attachRequest := map[string]string{"Filesystem": "gpfs1", "Size": "200m", "Fileset": "fs1", "Path": "myPath"}
-				attachResponse := controller.Attach(attachRequest)
-				Expect(attachResponse.Status).To(Equal("Failure"))
-				Expect(fakeClient.GetVolumeCallCount()).To(Equal(0))
-			})
-
-			It("fails when client fails to fetch volume", func() {
-				fakeClient.GetVolumeReturns(resources.Volume{}, fmt.Errorf("GetVolume error"))
-				attachRequest := map[string]string{"volumeName": "vol1", "Filesystem": "gpfs1", "Size": "200m", "Fileset": "fs1", "Path": "myPath"}
-				attachResponse := controller.Attach(attachRequest)
-				Expect(attachResponse.Status).To(Equal("Failure"))
-				Expect(attachResponse.Message).To(Equal("Failed checking volume, call create before attach"))
-				Expect(attachResponse.Device).To(Equal("vol1"))
-			})
-
-			It("Succeeds when volume exists", func() {
-				fakeClient.GetVolumeReturns(resources.Volume{}, nil)
-				attachRequest := map[string]string{"volumeName": "vol1", "Filesystem": "gpfs1", "Size": "200m", "Fileset": "fs1", "Path": "myPath"}
-				attachResponse := controller.Attach(attachRequest)
-				Expect(attachResponse.Status).To(Equal("Success"))
-				Expect(attachResponse.Message).To(Equal("Volume already attached"))
-				Expect(attachResponse.Device).To(Equal("vol1"))
-				Expect(fakeClient.CreateVolumeCallCount()).To(Equal(0))
-			})
-		})
-=======
 		//Context(".Attach", func() {
 		//
 		//	It("fails when attachRequest does not have volumeName", func() {
@@ -128,7 +83,6 @@
 		//		Expect(fakeClient.CreateVolumeCallCount()).To(Equal(0))
 		//	})
 		//})
->>>>>>> b7168609
 		//
 		//Context(".Detach", func() {
 		//	It("does not error when existing volume name is given", func() {
@@ -159,63 +113,6 @@
 			Expect(err).ToNot(HaveOccurred())
 
 		})
-<<<<<<< HEAD
-		Context(".Unmount", func() {
-			var volumes []resources.Volume
-			It("succeeds when volume exists and is currently mounted", func() {
-				fakeClient.DetachReturns(nil)
-				volume := resources.Volume{Name: "vol1", Mountpoint: "some-mountpoint"}
-				volumes = []resources.Volume{volume}
-				fakeClient.ListVolumesReturns(volumes, nil)
-				unmountRequest := resources.FlexVolumeUnmountRequest{MountPath: "some-mountpoint"}
-				unmountResponse := controller.Unmount(unmountRequest)
-				Expect(unmountResponse.Status).To(Equal("Success"))
-				Expect(unmountResponse.Message).To(Equal("Volume unmounted successfully"))
-				Expect(unmountResponse.Device).To(Equal(""))
-				Expect(fakeClient.DetachCallCount()).To(Equal(1))
-				Expect(fakeClient.ListVolumesCallCount()).To(Equal(1))
-			})
-			It("errors when client fails to get volume related to the mountpoint", func() {
-				err := fmt.Errorf("failed to get fileset")
-				fakeClient.ListVolumesReturns(volumes, err)
-				unmountRequest := resources.FlexVolumeUnmountRequest{MountPath: "some-mountpoint"}
-				unmountResponse := controller.Unmount(unmountRequest)
-
-				Expect(unmountResponse.Status).To(Equal("Failure"))
-				Expect(unmountResponse.Message).To(Equal(fmt.Sprintf("Error finding the volume %#v", err)))
-				Expect(unmountResponse.Device).To(Equal(""))
-				Expect(fakeClient.ListVolumesCallCount()).To(Equal(1))
-				Expect(fakeClient.DetachCallCount()).To(Equal(0))
-			})
-			It("errors when volume does not exist", func() {
-				volumes = []resources.Volume{}
-				fakeClient.ListVolumesReturns(volumes, nil)
-				unmountRequest := resources.FlexVolumeUnmountRequest{MountPath: "some-mountpoint"}
-				unmountResponse := controller.Unmount(unmountRequest)
-
-				Expect(unmountResponse.Status).To(Equal("Failure"))
-				Expect(unmountResponse.Message).To(Equal("Error finding the volume &errors.errorString{s:\"Volume not found\"}"))
-				Expect(unmountResponse.Device).To(Equal(""))
-				Expect(fakeClient.ListVolumesCallCount()).To(Equal(1))
-				Expect(fakeClient.DetachCallCount()).To(Equal(0))
-			})
-			It("errors when volume exists and client fails to unmount it", func() {
-				err := fmt.Errorf("error detaching the volume")
-				volume := resources.Volume{Name: "vol1", Mountpoint: "some-mountpoint"}
-				volumes = []resources.Volume{volume}
-				fakeClient.ListVolumesReturns(volumes, nil)
-				fakeClient.DetachReturns(err)
-				unmountRequest := resources.FlexVolumeUnmountRequest{MountPath: "some-mountpoint"}
-				unmountResponse := controller.Unmount(unmountRequest)
-
-				Expect(unmountResponse.Status).To(Equal("Failure"))
-				Expect(unmountResponse.Message).To(Equal(fmt.Sprintf("Failed to unmount volume %#v", err)))
-				Expect(unmountResponse.Device).To(Equal(""))
-				Expect(fakeClient.ListVolumesCallCount()).To(Equal(1))
-				Expect(fakeClient.DetachCallCount()).To(Equal(1))
-
-			})
-=======
 		It("does not error when volume exists and is not currently mounted", func() {
 			fakeClient.AttachReturns("/tmp/test/mnt1", nil)
 
@@ -237,7 +134,6 @@
 			Expect(mountResponse.Message).To(MatchRegexp(err.Error()))
 			Expect(mountResponse.Device).To(Equal(""))
 			Expect(fakeClient.AttachCallCount()).To(Equal(1))
->>>>>>> b7168609
 		})
 	})
 	Context(".Unmount", func() {
