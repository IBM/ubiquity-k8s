/**
 * Copyright 2017 IBM Corp.
 *
 * Licensed under the Apache License, Version 2.0 (the "License");
 * you may not use this file except in compliance with the License.
 * You may obtain a copy of the License at
 *
 *     http://www.apache.org/licenses/LICENSE-2.0
 *
 * Unless required by applicable law or agreed to in writing, software
 * distributed under the License is distributed on an "AS IS" BASIS,
 * WITHOUT WARRANTIES OR CONDITIONS OF ANY KIND, either express or implied.
 * See the License for the specific language governing permissions and
 * limitations under the License.
 */

package controller_test

import (
	. "github.com/onsi/ginkgo"
	. "github.com/onsi/gomega"

	"encoding/json"
	"fmt"

	ctl "github.com/IBM/ubiquity-k8s/controller"
	k8sresources "github.com/IBM/ubiquity-k8s/resources"
	"github.com/IBM/ubiquity/fakes"
	"github.com/IBM/ubiquity/resources"
)

var _ = Describe("Controller", func() {

	var (
		fakeClient         *fakes.FakeStorageClient
		controller         *ctl.Controller
		fakeExec           *fakes.FakeExecutor
		fakeMounterFactory *fakes.FakeMounterFactory
		fakeMounter        *fakes.FakeMounter
		ubiquityConfig     resources.UbiquityPluginConfig
		dat                map[string]interface{}
	)
	BeforeEach(func() {
		fakeExec = new(fakes.FakeExecutor)
		ubiquityConfig = resources.UbiquityPluginConfig{}
		fakeClient = new(fakes.FakeStorageClient)
		fakeMounterFactory = new(fakes.FakeMounterFactory)
		fakeMounter = new(fakes.FakeMounter)
		controller = ctl.NewControllerWithClient(testLogger, ubiquityConfig, fakeClient, fakeExec, fakeMounterFactory)
		byt := []byte(`{"Wwn":"fake"}`)
		if err := json.Unmarshal(byt, &dat); err != nil {
			panic(err)
		}

	})

	Context(".Init", func() {

		It("does not error when init is successful", func() {
			initResponse := controller.Init(ubiquityConfig)
			Expect(initResponse.Status).To(Equal("Success"))
			Expect(initResponse.Message).To(Equal("Plugin init successfully"))
			Expect(initResponse.Device).To(Equal(""))
		})

		//Context(".Attach", func() {
		//
		//	It("fails when attachRequest does not have volumeName", func() {
		//		fakeClient.GetVolumeReturns(resources.Volume{}, fmt.Errorf("GetVolume error"))
		//		attachRequest := map[string]string{"Filesystem": "gpfs1", "Size": "200m", "Fileset": "fs1", "Path": "myPath"}
		//		attachResponse := controller.Attach(attachRequest)
		//		Expect(attachResponse.Status).To(Equal("Failure"))
		//		Expect(fakeClient.GetVolumeCallCount()).To(Equal(0))
		//	})
		//
		//	It("fails when client fails to fetch volume", func() {
		//		fakeClient.GetVolumeReturns(resources.Volume{}, fmt.Errorf("GetVolume error"))
		//		attachRequest := map[string]string{"volumeName": "vol1", "Filesystem": "gpfs1", "Size": "200m", "Fileset": "fs1", "Path": "myPath"}
		//		attachResponse := controller.Attach(attachRequest)
		//		Expect(attachResponse.Status).To(Equal("Failure"))
		//		Expect(attachResponse.Message).To(Equal("Failed checking volume, call create before attach"))
		//		Expect(attachResponse.Device).To(Equal("vol1"))
		//	})
		//
		//	It("Succeeds when volume exists", func() {
		//		fakeClient.GetVolumeReturns(resources.Volume{}, nil)
		//		attachRequest := map[string]string{"volumeName": "vol1", "Filesystem": "gpfs1", "Size": "200m", "Fileset": "fs1", "Path": "myPath"}
		//		attachResponse := controller.Attach(attachRequest)
		//		Expect(attachResponse.Status).To(Equal("Success"))
		//		Expect(attachResponse.Message).To(Equal("Volume already attached"))
		//		Expect(attachResponse.Device).To(Equal("vol1"))
		//		Expect(fakeClient.CreateVolumeCallCount()).To(Equal(0))
		//	})
		//})
		//
		//Context(".Detach", func() {
		//	It("does not error when existing volume name is given", func() {
		//		fakeClient.RemoveVolumeReturns(nil)
		//		detachRequest := resources.FlexVolumeDetachRequest{Name: "vol1"}
		//		detachResponse := controller.Detach(detachRequest)
		//		Expect(detachResponse.Status).To(Equal("Success"))
		//		Expect(detachResponse.Message).To(Equal("Volume detached successfully"))
		//		Expect(detachResponse.Device).To(Equal("vol1"))
		//		Expect(fakeClient.RemoveVolumeCallCount()).To(Equal(1))
		//	})
		//
		//	It("error when client fails to detach volume", func() {
		//		err := fmt.Errorf("error detaching volume")
		//		fakeClient.RemoveVolumeReturns(err)
		//		detachRequest := resources.FlexVolumeDetachRequest{Name: "vol1"}
		//		detachResponse := controller.Detach(detachRequest)
		//		Expect(detachResponse.Status).To(Equal("Failure"))
		//		Expect(detachResponse.Message).To(Equal(fmt.Sprintf("Failed to detach volume %#v", err)))
		//		Expect(detachResponse.Device).To(Equal("vol1"))
		//		Expect(fakeClient.RemoveVolumeCallCount()).To(Equal(1))
		//	})
	})
	Context(".Mount", func() {
		It("should fail if k8s version < 1.6 (doMount)", func() {
			mountRequest := k8sresources.FlexVolumeMountRequest{MountPath: "fake", MountDevice: "pv1", Opts: map[string]string{"Wwn": "fake"}, Version: k8sresources.KubernetesVersion_1_5}

			mountResponse := controller.Mount(mountRequest)

			Expect(mountResponse.Message).To(MatchRegexp(ctl.SupportK8sVesion))
			Expect(mountResponse.Status).To(Equal(ctl.FlexFailureStr))
			Expect(mountResponse.Device).To(Equal(""))
		})
		It("should fail in GetVolume if volume not in ubiqutiyDB (doMount)", func() {
			fakeClient.GetVolumeReturns(resources.Volume{}, fmt.Errorf("error not found in DB"))
			mountRequest := k8sresources.FlexVolumeMountRequest{MountPath: "/pod/pv1", MountDevice: "pv1", Opts: map[string]string{}}

			mountResponse := controller.Mount(mountRequest)

			Expect(fakeClient.GetVolumeCallCount()).To(Equal(1))
			Expect(mountResponse.Message).To(MatchRegexp(".*error not found in DB"))
			Expect(mountResponse.Status).To(Equal(ctl.FlexFailureStr))
			Expect(mountResponse.Device).To(Equal(""))
		})
		It("should fail if cannot get mounter for the PV (doMount, GetMounterPerBackend)", func() {
			errstr := "ERROR backend"
			fakeClient.GetVolumeReturns(resources.Volume{Name: "pv1", Backend: "XXX", Mountpoint: "fake"}, nil)
			fakeMounterFactory.GetMounterPerBackendReturns(fakeMounter, fmt.Errorf(errstr))
			controller = ctl.NewControllerWithClient(testLogger, ubiquityConfig, fakeClient, fakeExec, fakeMounterFactory)
			mountRequest := k8sresources.FlexVolumeMountRequest{MountPath: "/pod/pv1", MountDevice: "pv1", Opts: map[string]string{}}

			mountResponse := controller.Mount(mountRequest)

			Expect(mountResponse.Device).To(Equal(""))
			Expect(fakeClient.GetVolumeCallCount()).To(Equal(1))
			Expect(fakeMounterFactory.GetMounterPerBackendCallCount()).To(Equal(1))
			Expect(fakeClient.GetVolumeConfigCallCount()).To(Equal(0))
			Expect(mountResponse.Message).To(MatchRegexp(errstr))
			Expect(mountResponse.Status).To(Equal(ctl.FlexFailureStr))
		})
		It("should fail to prepareUbiquityMountRequest if GetVolumeConfig failed (doMount)", func() {
			errstr := "error GetVolumeConfig"
			fakeClient.GetVolumeReturns(resources.Volume{Name: "pv1", Backend: "aaaa", Mountpoint: "fake"}, nil)
			byt := []byte(`{"":""}`)
			var dat map[string]interface{}
			if err := json.Unmarshal(byt, &dat); err != nil {
				panic(err)
			}
			fakeClient.GetVolumeConfigReturns(dat, fmt.Errorf(errstr))
			mountRequest := k8sresources.FlexVolumeMountRequest{MountPath: "/pod/pv1", MountDevice: "pv1", Opts: map[string]string{}}

			mountResponse := controller.Mount(mountRequest)

			Expect(fakeClient.GetVolumeCallCount()).To(Equal(1))
			Expect(fakeMounterFactory.GetMounterPerBackendCallCount()).To(Equal(1))
			Expect(fakeClient.GetVolumeConfigCallCount()).To(Equal(1))
			Expect(fakeMounter.MountCallCount()).To(Equal(0))
			Expect(mountResponse.Message).To(MatchRegexp(errstr))
			Expect(mountResponse.Status).To(Equal(ctl.FlexFailureStr))
		})
		It("should fail to prepareUbiquityMountRequest if GetVolumeConfig does not contain Wwn key (doMount)", func() {
			fakeClient.GetVolumeReturns(resources.Volume{Name: "pv1", Backend: "scbe", Mountpoint: "fake"}, nil)
			byt := []byte(`{"fake":"fake"}`)
			var dat map[string]interface{}
			if err := json.Unmarshal(byt, &dat); err != nil {
				panic(err)
			}
			fakeClient.GetVolumeConfigReturns(dat, nil)
			mountRequest := k8sresources.FlexVolumeMountRequest{MountPath: "/pod/pv1", MountDevice: "pv1", Opts: map[string]string{}}

			mountResponse := controller.Mount(mountRequest)

			Expect(fakeClient.GetVolumeCallCount()).To(Equal(1))
			Expect(fakeMounterFactory.GetMounterPerBackendCallCount()).To(Equal(1))
			Expect(fakeClient.GetVolumeConfigCallCount()).To(Equal(1))
			Expect(fakeMounter.MountCallCount()).To(Equal(0))
			Expect(mountResponse.Message).To(Equal(ctl.MissingWwnMountRequestErrorStr))
			Expect(mountResponse.Status).To(Equal(ctl.FlexFailureStr))
		})

		It("should fail if mounter.Mount failed (doMount)", func() {
			errstr := "TODO set error in mounter"
			fakeClient.GetVolumeReturns(resources.Volume{Name: "pv1", Backend: "scbe", Mountpoint: "fake"}, nil)
			byt := []byte(`{"Wwn":"fake"}`)
			var dat map[string]interface{}
			if err := json.Unmarshal(byt, &dat); err != nil {
				panic(err)
			}
			fakeClient.GetVolumeConfigReturns(dat, nil)
			fakeMounter.MountReturns("fake device", fmt.Errorf(errstr))
			fakeMounterFactory.GetMounterPerBackendReturns(fakeMounter, nil)
			controller = ctl.NewControllerWithClient(testLogger, ubiquityConfig, fakeClient, fakeExec, fakeMounterFactory)
			mountRequest := k8sresources.FlexVolumeMountRequest{MountPath: "/pod/pv1", MountDevice: "pv1", Opts: map[string]string{"Wwn": "fake"}}

			mountResponse := controller.Mount(mountRequest)

			Expect(fakeClient.GetVolumeCallCount()).To(Equal(1))
			Expect(fakeClient.GetVolumeConfigCallCount()).To(Equal(1))
			Expect(fakeMounter.MountCallCount()).To(Equal(1))
			Expect(fakeExec.LstatCallCount()).To(Equal(0))
			Expect(mountResponse.Message).To(Equal(errstr))
			Expect(mountResponse.Status).To(Equal(ctl.FlexFailureStr))
		})
		It("should fail to Mount if fail to lstat k8s-mountpoint (doAfterMount)", func() {
			errstr := "fakerror"
			errstrObj := fmt.Errorf(errstr)

			fakeClient.GetVolumeReturns(resources.Volume{Name: "pv1", Backend: "scbe", Mountpoint: "fake"}, nil)
			fakeClient.GetVolumeConfigReturns(dat, nil)
			fakeMounter.MountReturns("/ubiquity/wwn1", nil)
			fakeMounterFactory.GetMounterPerBackendReturns(fakeMounter, nil)
			controller = ctl.NewControllerWithClient(testLogger, ubiquityConfig, fakeClient, fakeExec, fakeMounterFactory)
			fakeExec.LstatReturns(nil, errstrObj)
			fakeExec.IsNotExistReturns(false)
			mountRequest := k8sresources.FlexVolumeMountRequest{MountPath: "/pod/pv1", MountDevice: "pv1", Opts: map[string]string{"Wwn": "fake"}, Version: k8sresources.KubernetesVersion_1_6OrLater}

			mountResponse := controller.Mount(mountRequest)

			Expect(fakeClient.GetVolumeCallCount()).To(Equal(1))
			Expect(fakeClient.GetVolumeConfigCallCount()).To(Equal(1))
			Expect(fakeMounter.MountCallCount()).To(Equal(1))
			Expect(fakeExec.LstatCallCount()).To(Equal(1))
			Expect(fakeExec.IsNotExistCallCount()).To(Equal(1))
			Expect(fakeExec.IsNotExistArgsForCall(0)).To(Equal(errstrObj))
			Expect(fakeExec.IsDirCallCount()).To(Equal(0))
			Expect(mountResponse.Message).To(Equal(errstr))
			Expect(mountResponse.Status).To(Equal(ctl.FlexFailureStr))
		})
		It("should fail to Mount k8s-mountpoint dir not exist(idempotent) but and failed to slink (doAfterMount)", func() {
			errstr := "fakerror"
			errstrObj := fmt.Errorf(errstr)

			fakeClient.GetVolumeReturns(resources.Volume{Name: "pv1", Backend: "scbe", Mountpoint: "fake"}, nil)
			fakeClient.GetVolumeConfigReturns(dat, nil)
			fakeMounter.MountReturns("/ubiquity/wwn1", nil)
			fakeMounterFactory.GetMounterPerBackendReturns(fakeMounter, nil)
			controller = ctl.NewControllerWithClient(testLogger, ubiquityConfig, fakeClient, fakeExec, fakeMounterFactory)
			fakeExec.LstatReturns(nil, errstrObj)
			fakeExec.IsNotExistReturns(true)
			fakeExec.SymlinkReturns(errstrObj)
			mountRequest := k8sresources.FlexVolumeMountRequest{MountPath: "/pod/pv1", MountDevice: "pv1", Opts: map[string]string{"Wwn": "fake"}, Version: k8sresources.KubernetesVersion_1_6OrLater}

			mountResponse := controller.Mount(mountRequest)

			Expect(fakeClient.GetVolumeCallCount()).To(Equal(1))
			Expect(fakeClient.GetVolumeConfigCallCount()).To(Equal(1))
			Expect(fakeMounter.MountCallCount()).To(Equal(1))
			Expect(fakeExec.LstatCallCount()).To(Equal(1))
			Expect(fakeExec.IsNotExistCallCount()).To(Equal(1))
			Expect(fakeExec.IsNotExistArgsForCall(0)).To(Equal(errstrObj))
			Expect(fakeExec.IsDirCallCount()).To(Equal(0))
			Expect(mountResponse.Message).To(Equal(errstr))
			Expect(mountResponse.Status).To(Equal(ctl.FlexFailureStr))
		})
		It("should succeed to Mount k8s-mountpoint dir not exist(idempotent) and slink succeed (doAfterMount)", func() {
			errstr := "fakerror"
			errstrObj := fmt.Errorf(errstr)

			fakeClient.GetVolumeReturns(resources.Volume{Name: "pv1", Backend: "scbe", Mountpoint: "fake"}, nil)
			fakeClient.GetVolumeConfigReturns(dat, nil)
			mountpoint := "/ubiquity/wwn1"
			fakeMounter.MountReturns(mountpoint, nil)
			fakeMounterFactory.GetMounterPerBackendReturns(fakeMounter, nil)
			controller = ctl.NewControllerWithClient(testLogger, ubiquityConfig, fakeClient, fakeExec, fakeMounterFactory)
			fakeExec.LstatReturns(nil, errstrObj)
			fakeExec.IsNotExistReturns(true)
			fakeExec.SymlinkReturns(nil)
			mountRequest := k8sresources.FlexVolumeMountRequest{MountPath: "/pod/pv1", MountDevice: "pv1", Opts: map[string]string{"Wwn": "fake"}, Version: k8sresources.KubernetesVersion_1_6OrLater}

			mountResponse := controller.Mount(mountRequest)

			Expect(fakeClient.GetVolumeCallCount()).To(Equal(1))
			Expect(fakeClient.GetVolumeConfigCallCount()).To(Equal(1))
			Expect(fakeMounter.MountCallCount()).To(Equal(1))
			Expect(fakeExec.LstatCallCount()).To(Equal(1))
			Expect(fakeExec.IsNotExistCallCount()).To(Equal(1))
			Expect(fakeExec.SymlinkCallCount()).To(Equal(1))
			Expect(fakeExec.IsDirCallCount()).To(Equal(0))
			Expect(mountResponse.Message).To(Equal(""))
			Expect(mountResponse.Status).To(Equal(ctl.FlexSuccessStr))
			Expect(mountResponse.Device).To(Equal(""))
		})
		It("should fail to Mount because fail to Remove the k8s-mountpoint dir (doAfterMount)", func() {
			errstr := "fakerror"
			errstrObj := fmt.Errorf(errstr)

			fakeClient.GetVolumeReturns(resources.Volume{Name: "pv1", Backend: "scbe", Mountpoint: "fake"}, nil)
			fakeClient.GetVolumeConfigReturns(dat, nil)
			fakeMounter.MountReturns("/ubiquity/wwn1", nil)
			fakeMounterFactory.GetMounterPerBackendReturns(fakeMounter, nil)
			controller = ctl.NewControllerWithClient(testLogger, ubiquityConfig, fakeClient, fakeExec, fakeMounterFactory)
			mountRequest := k8sresources.FlexVolumeMountRequest{MountPath: "/tmp", MountDevice: "pv1", Opts: map[string]string{"Wwn": "fake"}, Version: k8sresources.KubernetesVersion_1_6OrLater}
			fakeExec.LstatReturns(nil, nil)
			fakeExec.IsDirReturns(true)
			fakeExec.RemoveReturns(errstrObj)

			mountResponse := controller.Mount(mountRequest)

			Expect(fakeClient.GetVolumeCallCount()).To(Equal(1))
			Expect(fakeClient.GetVolumeConfigCallCount()).To(Equal(1))
			Expect(fakeMounter.MountCallCount()).To(Equal(1))
			Expect(fakeExec.LstatCallCount()).To(Equal(1))
			Expect(fakeExec.IsNotExistCallCount()).To(Equal(0))
			Expect(fakeExec.IsDirCallCount()).To(Equal(1))
			Expect(fakeExec.RemoveCallCount()).To(Equal(1))
			Expect(fakeExec.SymlinkCallCount()).To(Equal(0))
			Expect(mountResponse.Message).To(MatchRegexp(ctl.FailRemovePVorigDirErrorStr))
			Expect(mountResponse.Status).To(Equal(ctl.FlexFailureStr))
		})
		It("should fail to Mount because fail to create Symlink after Remove the k8s-mountpoint dir (doAfterMount)", func() {
			errstr := "fakerror"
			errstrObj := fmt.Errorf(errstr)

			fakeClient.GetVolumeReturns(resources.Volume{Name: "pv1", Backend: "scbe", Mountpoint: "fake"}, nil)
			fakeClient.GetVolumeConfigReturns(dat, nil)
			fakeMounter.MountReturns("/ubiquity/wwn1", nil)
			fakeMounterFactory.GetMounterPerBackendReturns(fakeMounter, nil)
			controller = ctl.NewControllerWithClient(testLogger, ubiquityConfig, fakeClient, fakeExec, fakeMounterFactory)
			mountRequest := k8sresources.FlexVolumeMountRequest{MountPath: "/tmp", MountDevice: "pv1", Opts: map[string]string{"Wwn": "fake"}, Version: k8sresources.KubernetesVersion_1_6OrLater}
			fakeExec.LstatReturns(nil, nil)
			fakeExec.IsDirReturns(true)
			fakeExec.RemoveReturns(nil)
			fakeExec.SymlinkReturns(errstrObj)

			mountResponse := controller.Mount(mountRequest)

			Expect(fakeClient.GetVolumeCallCount()).To(Equal(1))
			Expect(fakeClient.GetVolumeConfigCallCount()).To(Equal(1))
			Expect(fakeMounter.MountCallCount()).To(Equal(1))
			Expect(fakeExec.LstatCallCount()).To(Equal(1))
			Expect(fakeExec.IsNotExistCallCount()).To(Equal(0))
			Expect(fakeExec.IsDirCallCount()).To(Equal(1))
			Expect(fakeExec.RemoveCallCount()).To(Equal(1))
			Expect(fakeExec.SymlinkCallCount()).To(Equal(1))
			Expect(fakeExec.IsSlinkCallCount()).To(Equal(0))
			Expect(mountResponse.Message).To(MatchRegexp(errstr))
			Expect(mountResponse.Status).To(Equal(ctl.FlexFailureStr))
		})

		It("should fail to Mount because fail to create Symlink after Remove the k8s-mountpoint dir (doAfterMount)", func() {
			fakeClient.GetVolumeReturns(resources.Volume{Name: "pv1", Backend: "scbe", Mountpoint: "fake"}, nil)
			fakeClient.GetVolumeConfigReturns(dat, nil)
			fakeMounter.MountReturns("/ubiquity/wwn1", nil)
			fakeMounterFactory.GetMounterPerBackendReturns(fakeMounter, nil)
			controller = ctl.NewControllerWithClient(testLogger, ubiquityConfig, fakeClient, fakeExec, fakeMounterFactory)
			mountRequest := k8sresources.FlexVolumeMountRequest{MountPath: "/tmp", MountDevice: "pv1", Opts: map[string]string{"Wwn": "fake"}, Version: k8sresources.KubernetesVersion_1_6OrLater}
			fakeExec.LstatReturns(nil, nil)
			fakeExec.IsDirReturns(true)
			fakeExec.RemoveReturns(nil)
			fakeExec.SymlinkReturns(nil)

			mountResponse := controller.Mount(mountRequest)

			Expect(fakeClient.GetVolumeCallCount()).To(Equal(1))
			Expect(fakeClient.GetVolumeConfigCallCount()).To(Equal(1))
			Expect(fakeMounter.MountCallCount()).To(Equal(1))
			Expect(fakeExec.LstatCallCount()).To(Equal(1))
			Expect(fakeExec.IsNotExistCallCount()).To(Equal(0))
			Expect(fakeExec.IsDirCallCount()).To(Equal(1))
			Expect(fakeExec.RemoveCallCount()).To(Equal(1))
			Expect(fakeExec.SymlinkCallCount()).To(Equal(1))
			Expect(fakeExec.IsSlinkCallCount()).To(Equal(0))
			Expect(mountResponse.Message).To(Equal(""))
			Expect(mountResponse.Status).To(Equal(ctl.FlexSuccessStr))
		})

		It("should fail to Mount because fail to EvalSymlinks (idempotent) (doAfterMount)", func() {
			errstr := "fakerror"
			errstrObj := fmt.Errorf(errstr)

			fakeClient.GetVolumeReturns(resources.Volume{Name: "pv1", Backend: "scbe", Mountpoint: "fake"}, nil)
			fakeClient.GetVolumeConfigReturns(dat, nil)
			fakeMounter.MountReturns("/ubiquity/wwn1", nil)
			fakeMounterFactory.GetMounterPerBackendReturns(fakeMounter, nil)
			controller = ctl.NewControllerWithClient(testLogger, ubiquityConfig, fakeClient, fakeExec, fakeMounterFactory)
			mountRequest := k8sresources.FlexVolumeMountRequest{MountPath: "/tmp", MountDevice: "pv1", Opts: map[string]string{"Wwn": "fake"}, Version: k8sresources.KubernetesVersion_1_6OrLater}
			fakeExec.LstatReturns(nil, nil)
			fakeExec.IsDirReturns(false)
			fakeExec.IsSlinkReturns(true)
			fakeExec.EvalSymlinksReturns("", errstrObj)

			mountResponse := controller.Mount(mountRequest)

			Expect(fakeClient.GetVolumeCallCount()).To(Equal(1))
			Expect(fakeClient.GetVolumeConfigCallCount()).To(Equal(1))
			Expect(fakeMounter.MountCallCount()).To(Equal(1))
			Expect(fakeExec.LstatCallCount()).To(Equal(1))
			Expect(fakeExec.IsNotExistCallCount()).To(Equal(0))
			Expect(fakeExec.IsDirCallCount()).To(Equal(1))
			Expect(fakeExec.IsSlinkCallCount()).To(Equal(1))
			Expect(fakeExec.EvalSymlinksCallCount()).To(Equal(1))
			Expect(mountResponse.Message).To(Equal(errstr))
			Expect(mountResponse.Status).To(Equal(ctl.FlexFailureStr))
		})
		It("should succeed to Mount after k8s-mountpoint is already slink(idempotent) and point to the right mountpath (doAfterMount)", func() {
			fakeClient.GetVolumeReturns(resources.Volume{Name: "pv1", Backend: "scbe", Mountpoint: "fake"}, nil)
			fakeClient.GetVolumeConfigReturns(dat, nil)
			mountPath := "/ubiquity/wwn1"

			fakeMounter.MountReturns(mountPath, nil)
			fakeMounterFactory.GetMounterPerBackendReturns(fakeMounter, nil)
			controller = ctl.NewControllerWithClient(testLogger, ubiquityConfig, fakeClient, fakeExec, fakeMounterFactory)
			mountRequest := k8sresources.FlexVolumeMountRequest{MountPath: "/pod/pv1", MountDevice: "pv1", Opts: map[string]string{"Wwn": "fake"}, Version: k8sresources.KubernetesVersion_1_6OrLater}
			fakeExec.LstatReturns(nil, nil)
			fakeExec.IsDirReturns(false)
			fakeExec.IsSlinkReturns(true)
			fakeExec.EvalSymlinksReturns(mountPath, nil)

			mountResponse := controller.Mount(mountRequest)

			Expect(fakeClient.GetVolumeCallCount()).To(Equal(1))
			Expect(fakeClient.GetVolumeConfigCallCount()).To(Equal(1))
			Expect(fakeMounter.MountCallCount()).To(Equal(1))
			Expect(fakeExec.LstatCallCount()).To(Equal(1))
			Expect(fakeExec.IsNotExistCallCount()).To(Equal(0))
			Expect(fakeExec.IsDirCallCount()).To(Equal(1))
			Expect(fakeExec.IsSlinkCallCount()).To(Equal(1))
			Expect(fakeExec.EvalSymlinksCallCount()).To(Equal(1))
			Expect(mountResponse.Message).To(Equal(""))
			Expect(mountResponse.Status).To(Equal(ctl.FlexSuccessStr))
			Expect(mountResponse.Device).To(Equal(""))
		})

		It("should fail to Mount after k8s-mountpoint is already slink(idempotent) but point to wrong mountpath (doAfterMount)", func() {
			fakeClient.GetVolumeReturns(resources.Volume{Name: "pv1", Backend: "scbe", Mountpoint: "fake"}, nil)
			fakeClient.GetVolumeConfigReturns(dat, nil)
			mountPath := "/ubiquity/wwn1"

			fakeMounter.MountReturns(mountPath, nil)
			fakeMounterFactory.GetMounterPerBackendReturns(fakeMounter, nil)
			controller = ctl.NewControllerWithClient(testLogger, ubiquityConfig, fakeClient, fakeExec, fakeMounterFactory)
			mountRequest := k8sresources.FlexVolumeMountRequest{MountPath: "/pod/pv1", MountDevice: "pv1", Opts: map[string]string{"Wwn": "fake"}, Version: k8sresources.KubernetesVersion_1_6OrLater}
			fakeExec.LstatReturns(nil, nil)
			fakeExec.IsDirReturns(false)
			fakeExec.IsSlinkReturns(true)
			badMountPointForSlink := mountPath + "/bad"
			fakeExec.EvalSymlinksReturns(badMountPointForSlink, nil)

			mountResponse := controller.Mount(mountRequest)

			Expect(fakeClient.GetVolumeCallCount()).To(Equal(1))
			Expect(fakeClient.GetVolumeConfigCallCount()).To(Equal(1))
			Expect(fakeMounter.MountCallCount()).To(Equal(1))
			Expect(fakeExec.LstatCallCount()).To(Equal(1))
			Expect(fakeExec.IsNotExistCallCount()).To(Equal(0))
			Expect(fakeExec.IsDirCallCount()).To(Equal(1))
			Expect(fakeExec.IsSlinkCallCount()).To(Equal(1))
			Expect(fakeExec.EvalSymlinksCallCount()).To(Equal(1))
			Expect(mountResponse.Message).To(MatchRegexp(ctl.WrongSlinkErrorStr))
			Expect(mountResponse.Status).To(Equal(ctl.FlexFailureStr))
		})
		It("should fail to Mount when k8s-mountpoint exist but not as dir nor as slink (idempotent) (doAfterMount)", func() {
			fakeClient.GetVolumeReturns(resources.Volume{Name: "pv1", Backend: "scbe", Mountpoint: "fake"}, nil)
			fakeClient.GetVolumeConfigReturns(dat, nil)
			mountPath := "/ubiquity/wwn1"

			fakeMounter.MountReturns(mountPath, nil)
			fakeMounterFactory.GetMounterPerBackendReturns(fakeMounter, nil)
			controller = ctl.NewControllerWithClient(testLogger, ubiquityConfig, fakeClient, fakeExec, fakeMounterFactory)
			mountRequest := k8sresources.FlexVolumeMountRequest{MountPath: "/pod/pv1", MountDevice: "pv1", Opts: map[string]string{"Wwn": "fake"}, Version: k8sresources.KubernetesVersion_1_6OrLater}
			fakeExec.LstatReturns(nil, nil)
			fakeExec.IsDirReturns(false)
			fakeExec.IsSlinkReturns(false)

			mountResponse := controller.Mount(mountRequest)

			Expect(fakeClient.GetVolumeCallCount()).To(Equal(1))
			Expect(fakeClient.GetVolumeConfigCallCount()).To(Equal(1))
			Expect(fakeMounter.MountCallCount()).To(Equal(1))
			Expect(fakeExec.LstatCallCount()).To(Equal(1))
			Expect(fakeExec.IsNotExistCallCount()).To(Equal(0))
			Expect(fakeExec.IsDirCallCount()).To(Equal(1))
			Expect(fakeExec.IsSlinkCallCount()).To(Equal(1))
			Expect(fakeExec.EvalSymlinksCallCount()).To(Equal(0))
			Expect(mountResponse.Message).To(MatchRegexp(ctl.K8sPVDirectoryIsNotDirNorSlinkErrorStr))
			Expect(mountResponse.Status).To(Equal(ctl.FlexFailureStr))
		})

	})
<<<<<<< HEAD
	Context(".IsAttached", func() {
		It("should succeed if volume does not exist", func() {
=======
	Context(".Unmount", func() {
		It("should fail in GetVolume returns error that is not about volume not found in DB (Unmount)", func() {
			fakeClient.GetVolumeReturns(resources.Volume{}, fmt.Errorf("just error"))
			unmountRequest := k8sresources.FlexVolumeUnmountRequest{MountPath: "/k8s-dir-pod/pv1"}

			mountResponse := controller.Unmount(unmountRequest)

			Expect(fakeClient.GetVolumeCallCount()).To(Equal(1))
			Expect(mountResponse.Message).To(MatchRegexp(".*just error"))
			Expect(mountResponse.Status).To(Equal(ctl.FlexFailureStr))
		})
		It("should return success if try to unmount PV that is not exist, idempotent issue (Unmount)", func() {
			fakeClient.GetVolumeReturns(resources.Volume{}, &resources.VolumeNotFoundError{VolName: "pv1"})
			unmountRequest := k8sresources.FlexVolumeUnmountRequest{MountPath: "/k8s-dir-pod/pv1"}

			mountResponse := controller.Unmount(unmountRequest)

			Expect(fakeClient.GetVolumeCallCount()).To(Equal(1))
			Expect(mountResponse.Message).To(MatchRegexp(".*" + resources.VolumeNotFoundErrorMsg))
			Expect(mountResponse.Status).To(Equal(ctl.FlexSuccessStr))
		})
		It("should fail if cannot get mounter for the PV (doMount, GetMounterPerBackend)", func() {
			errstr := "ERROR backend"
			fakeClient.GetVolumeReturns(resources.Volume{Name: "pv1", Backend: "XXX", Mountpoint: "fake"}, nil)
			fakeMounterFactory.GetMounterPerBackendReturns(fakeMounter, fmt.Errorf(errstr))
			controller = ctl.NewControllerWithClient(testLogger, ubiquityConfig, fakeClient, fakeExec, fakeMounterFactory)
			unmountRequest := k8sresources.FlexVolumeUnmountRequest{MountPath: "/k8s-dir-pod/pv1"}

			response := controller.Unmount(unmountRequest)

			Expect(response.Device).To(Equal(""))
			Expect(fakeClient.GetVolumeCallCount()).To(Equal(1))
			Expect(fakeMounterFactory.GetMounterPerBackendCallCount()).To(Equal(1))
			Expect(fakeClient.GetVolumeConfigCallCount()).To(Equal(0))
			Expect(response.Message).To(MatchRegexp(errstr))
			Expect(response.Status).To(Equal(ctl.FlexFailureStr))
		})
		It("should fail to prepareUbiquityMountRequest if GetVolumeConfig failed (doMount)", func() {
			errstr := "fakeError"
			fakeClient.GetVolumeReturns(resources.Volume{Name: "pv1", Backend: "aaaa", Mountpoint: "fake"}, nil)
>>>>>>> a5f114e9
			byt := []byte(`{"":""}`)
			var dat map[string]interface{}
			if err := json.Unmarshal(byt, &dat); err != nil {
				panic(err)
<<<<<<< HEAD
			}		
				
			fakeClient.GetVolumeConfigReturns(dat, fmt.Errorf("volume vol1 not found"))
			isAttachedRequest := k8sresources.FlexVolumeIsAttachedRequest{Name: "vol1", Host: "host1",
				Opts: map[string]string{"volumeName": "vol1"}}

			isAttachResponse := controller.IsAttached(isAttachedRequest)
			fmt.Println(isAttachResponse)
			Expect(isAttachResponse).To(Equal(k8sresources.FlexVolumeResponse{Status:"Success", Attached:false}))

		})
		It("should fail if other error is thrown from GetVolumeConfig", func() {
=======
			}
			fakeClient.GetVolumeConfigReturns(dat, fmt.Errorf(errstr))
			unmountRequest := k8sresources.FlexVolumeUnmountRequest{MountPath: "/pod/pv1"}

			response := controller.Unmount(unmountRequest)

			Expect(fakeClient.GetVolumeCallCount()).To(Equal(1))
			Expect(fakeMounterFactory.GetMounterPerBackendCallCount()).To(Equal(1))
			Expect(fakeClient.GetVolumeConfigCallCount()).To(Equal(1))
			Expect(fakeMounter.UnmountCallCount()).To(Equal(0))
			Expect(response.Message).To(MatchRegexp(errstr))
			Expect(response.Status).To(Equal(ctl.FlexFailureStr))
		})
		It("should fail to doUnmount because volume has unknown backend type", func() {
			fakeClient.GetVolumeReturns(resources.Volume{Name: "pv1", Backend: "aaaa", Mountpoint: "fake"}, nil)
>>>>>>> a5f114e9
			byt := []byte(`{"":""}`)
			var dat map[string]interface{}
			if err := json.Unmarshal(byt, &dat); err != nil {
				panic(err)
<<<<<<< HEAD
			}		
				
			fakeClient.GetVolumeConfigReturns(dat, fmt.Errorf("Other error"))
			isAttachedRequest := k8sresources.FlexVolumeIsAttachedRequest{Name: "vol1", Host: "host1",
				Opts: map[string]string{"volumeName": "vol1"}}

			isAttachResponse := controller.IsAttached(isAttachedRequest)
			fmt.Println(isAttachResponse)
			Expect(isAttachResponse.Status).To(Equal("Failure"))
			Expect(isAttachResponse.Attached).To(Equal(false))
		})
		It("should succeed when no errors thrown", func() {
			isAttachedRequest := k8sresources.FlexVolumeIsAttachedRequest{Name: "vol1", Host: "host1",
				Opts: map[string]string{"volumeName": "vol1"}}

			isAttachResponse := controller.IsAttached(isAttachedRequest)
			fmt.Println(isAttachResponse)
			Expect(isAttachResponse).To(Equal(k8sresources.FlexVolumeResponse{Status:"Success", Attached:false}))
		})
=======
			}
			fakeClient.GetVolumeConfigReturns(dat, nil)
			unmountRequest := k8sresources.FlexVolumeUnmountRequest{MountPath: "/pod/pv1"}

			response := controller.Unmount(unmountRequest)

			Expect(fakeClient.GetVolumeCallCount()).To(Equal(1))
			Expect(fakeMounterFactory.GetMounterPerBackendCallCount()).To(Equal(1))
			Expect(fakeClient.GetVolumeConfigCallCount()).To(Equal(1))
			Expect(fakeMounter.UnmountCallCount()).To(Equal(0))
			Expect(response.Message).To(MatchRegexp(ctl.PvBackendNotSupportedErrorStr))
			Expect(response.Status).To(Equal(ctl.FlexFailureStr))
		})
		Context(".Unmount checkSlinkBeforeUmount", func() {
			var (
				errstrObj error
				errstr    string
				wwn       string
			)
			BeforeEach(func() {
				errstr = "fakerror"
				errstrObj = fmt.Errorf(errstr)
				fakeClient.GetVolumeReturns(resources.Volume{Name: "pv1", Backend: resources.SCBE, Mountpoint: "fake"}, nil)
				wwn = "fake"
				byt := []byte(`{"Wwn":"fake"}`) // TODO should use the wwn var inside

				var dat map[string]interface{}
				if err := json.Unmarshal(byt, &dat); err != nil {
					panic(err)
				}
				fakeClient.GetVolumeConfigReturns(dat, nil)
			})
			AfterEach(func() {
				Expect(fakeClient.GetVolumeCallCount()).To(Equal(1))
				Expect(fakeMounterFactory.GetMounterPerBackendCallCount()).To(Equal(1))
				Expect(fakeClient.GetVolumeConfigCallCount()).To(Equal(1))
				Expect(fakeMounter.UnmountCallCount()).To(Equal(0))
				Expect(fakeExec.LstatCallCount()).To(Equal(1))
			})

			// Start with all the failures in this function
			It("should fail because slink lstat error diff from not exist", func() {
				fakeExec.LstatReturns(nil, errstrObj)
				fakeExec.IsNotExistReturns(false)
				unmountRequest := k8sresources.FlexVolumeUnmountRequest{MountPath: "/pod/pv1"}

				response := controller.Unmount(unmountRequest)

				Expect(fakeExec.IsNotExistCallCount()).To(Equal(1))
				Expect(response.Message).To(MatchRegexp(errstr))
				Expect(response.Status).To(Equal(ctl.FlexFailureStr))
			})
			It("should fail because its an real slink but cannot eval it", func() {
				fakeExec.LstatReturns(nil, nil)
				fakeExec.IsSlinkReturns(true)
				fakeExec.EvalSymlinksReturns("", errstrObj)

				unmountRequest := k8sresources.FlexVolumeUnmountRequest{MountPath: "/pod/pv1"}

				response := controller.Unmount(unmountRequest)

				Expect(fakeExec.IsSlinkCallCount()).To(Equal(1))
				Expect(fakeExec.EvalSymlinksCallCount()).To(Equal(1))
				Expect(response.Message).To(MatchRegexp(errstr))
				Expect(response.Status).To(Equal(ctl.FlexFailureStr))
			})
			It("should fail because its an real slink but cannot eval it", func() {
				fakeExec.LstatReturns(nil, nil)
				fakeExec.IsSlinkReturns(true)
				fakeExec.EvalSymlinksReturns("/fake/evalOfSlink", nil)

				unmountRequest := k8sresources.FlexVolumeUnmountRequest{MountPath: "/pod/pv1"}

				response := controller.Unmount(unmountRequest)

				Expect(fakeExec.IsSlinkCallCount()).To(Equal(1))
				Expect(fakeExec.EvalSymlinksCallCount()).To(Equal(1))
				Expect(response.Message).To(MatchRegexp(ctl.WrongSlinkErrorStr))
				Expect(response.Status).To(Equal(ctl.FlexFailureStr))
			})
			It("should fail because slink exist but its not slink", func() {
				fakeExec.LstatReturns(nil, nil)
				fakeExec.IsSlinkReturns(false)

				unmountRequest := k8sresources.FlexVolumeUnmountRequest{MountPath: "/pod/pv1"}

				response := controller.Unmount(unmountRequest)

				Expect(fakeExec.IsSlinkCallCount()).To(Equal(1))
				Expect(fakeExec.EvalSymlinksCallCount()).To(Equal(0))
				Expect(response.Message).To(MatchRegexp(ctl.K8sPVDirectoryIsNotSlinkErrorStr))
				Expect(response.Status).To(Equal(ctl.FlexFailureStr))
			})

		})
		Context(".Unmount checkSlinkBeforeUmount succeed with slink exist - so check slink removal and mounter.Mount", func() {
			var (
				errstrObj error
				errstr    string
				wwn       string
			)
			BeforeEach(func() {
				errstr = "fakerror"
				errstrObj = fmt.Errorf(errstr)
				fakeClient.GetVolumeReturns(resources.Volume{Name: "pv1", Backend: resources.SCBE, Mountpoint: "fake"}, nil)
				wwn = "fake"
				byt := []byte(`{"Wwn":"fake"}`) // TODO should use the wwn var inside

				var dat map[string]interface{}
				if err := json.Unmarshal(byt, &dat); err != nil {
					panic(err)
				}
				fakeClient.GetVolumeConfigReturns(dat, nil)
				fakeExec.LstatReturns(nil, nil)
				fakeExec.IsSlinkReturns(true)
			})
			AfterEach(func() {
				Expect(fakeClient.GetVolumeCallCount()).To(Equal(1))
				Expect(fakeMounterFactory.GetMounterPerBackendCallCount()).To(Equal(1))
				Expect(fakeClient.GetVolumeConfigCallCount()).To(Equal(1))
				Expect(fakeExec.LstatCallCount()).To(Equal(1))
				Expect(fakeExec.IsSlinkCallCount()).To(Equal(1))
				Expect(fakeExec.EvalSymlinksCallCount()).To(Equal(1))
				Expect(fakeMounter.UnmountCallCount()).To(Equal(1))
			})
			It("should fail unmount because mounter.Unmount failed", func() {
				fakeExec.EvalSymlinksReturns("/ubiquity/"+wwn, nil)
				fakeMounter.UnmountReturns(errstrObj)
				fakeMounterFactory.GetMounterPerBackendReturns(fakeMounter, nil)
				controller = ctl.NewControllerWithClient(testLogger, ubiquityConfig, fakeClient, fakeExec, fakeMounterFactory)

				unmountRequest := k8sresources.FlexVolumeUnmountRequest{MountPath: "/pod/pv1"}

				response := controller.Unmount(unmountRequest)

				Expect(response.Message).To(MatchRegexp(errstr))
				Expect(response.Status).To(Equal(ctl.FlexFailureStr))
			})
			It("should fail unmount because the removal of slink failed (reminder in this stage the slink exist so it fail due to a real issue of the rm)", func() {
				fakeExec.EvalSymlinksReturns("/ubiquity/"+wwn, nil)
				fakeExec.RemoveReturns(errstrObj)

				fakeMounter.UnmountReturns(nil)
				fakeMounterFactory.GetMounterPerBackendReturns(fakeMounter, nil)
				controller = ctl.NewControllerWithClient(testLogger, ubiquityConfig, fakeClient, fakeExec, fakeMounterFactory)
				unmountRequest := k8sresources.FlexVolumeUnmountRequest{MountPath: "/pod/pv1"}

				response := controller.Unmount(unmountRequest)

				Expect(response.Message).To(MatchRegexp(errstr))
				Expect(response.Status).To(Equal(ctl.FlexFailureStr))
			})
			//TODO continue from here!!!!!!!!!!!! to add UT for slink not exist at all. and then continue the flow for after mounter.Unmount

		})
		Context(".Unmount check good path of doUnmount till hit the first error in doLegacyDetach", func() {
			var (
				errstrObj error
				errstr    string
				wwn       string
			)
			BeforeEach(func() {
				errstr = "fakerror"
				errstrObj = fmt.Errorf(errstr)
				fakeClient.GetVolumeReturns(resources.Volume{Name: "pv1", Backend: resources.SCBE, Mountpoint: "fake"}, nil)
				wwn = "fake"
				byt := []byte(`{"Wwn":"fake"}`) // TODO should use the wwn var inside

				var dat map[string]interface{}
				if err := json.Unmarshal(byt, &dat); err != nil {
					panic(err)
				}
				fakeClient.GetVolumeConfigReturnsOnCall(0, dat, nil)
				fakeClient.GetVolumeConfigReturnsOnCall(1, dat, errstrObj) // the first fail in doLegacyDetach
			})
			AfterEach(func() {
				fmt.Println("11111111111111111111")
				Expect(fakeClient.GetVolumeCallCount()).To(Equal(1))
				Expect(fakeMounterFactory.GetMounterPerBackendCallCount()).To(Equal(1))
				Expect(fakeClient.GetVolumeConfigCallCount()).To(Equal(2)) // first in doUnmount and second is in the legacy
			})
			It("should succeed doUnmount with slink exist(means doing mounter.Unmount) but fail during doLegacyDetach", func() {
				fakeExec.EvalSymlinksReturns("/ubiquity/"+wwn, nil)
				fakeMounter.UnmountReturns(nil)
				fakeMounterFactory.GetMounterPerBackendReturns(fakeMounter, nil)
				controller = ctl.NewControllerWithClient(testLogger, ubiquityConfig, fakeClient, fakeExec, fakeMounterFactory)
				fakeExec.IsSlinkReturns(true)
				fakeExec.LstatReturns(nil, nil)

				unmountRequest := k8sresources.FlexVolumeUnmountRequest{MountPath: "/pod/pv1"}

				response := controller.Unmount(unmountRequest)

				Expect(fakeExec.LstatCallCount()).To(Equal(1))
				Expect(fakeExec.EvalSymlinksCallCount()).To(Equal(1))
				Expect(fakeMounter.UnmountCallCount()).To(Equal(1))
				Expect(response.Message).To(MatchRegexp(errstr))
				Expect(response.Status).To(Equal(ctl.FlexFailureStr))
			})
			It("should succeed doUnmount because slink not exist (no need to run mounter.Unmount) but then lets fail it during doLegacyDetach", func() {
				fakeExec.EvalSymlinksReturns("/ubiquity/"+wwn, nil)
				fakeMounter.UnmountReturns(nil)
				fakeMounterFactory.GetMounterPerBackendReturns(fakeMounter, nil)
				controller = ctl.NewControllerWithClient(testLogger, ubiquityConfig, fakeClient, fakeExec, fakeMounterFactory)
				fakeExec.IsSlinkReturns(true)
				fakeExec.LstatReturns(nil, fmt.Errorf("error because file not exist")) // simulate idempotent with no slink exist
				fakeExec.IsNotExistReturns(true)                                       // simulate idempotent with no slink exist
				unmountRequest := k8sresources.FlexVolumeUnmountRequest{MountPath: "/pod/pv1"}

				response := controller.Unmount(unmountRequest)

				Expect(response.Message).To(MatchRegexp(errstr))
				Expect(response.Status).To(Equal(ctl.FlexFailureStr))
			})
			// So now we actually finish all unit tests of Unmount before calling doLegacyDetach
			// From now we need to start test the doLegacyDetach aspects.
		})

>>>>>>> a5f114e9
	})

	/*
		Context(".Mount", func() {
			AfterEach(func() {

				err := os.RemoveAll("/tmp/test/mnt1")
				Expect(err).ToNot(HaveOccurred())

			})
			It("does not error when volume exists and is not currently mounted", func() {
				fakeClient.AttachReturns("/tmp/test/mnt1", nil)

				mountRequest := k8sresources.FlexVolumeMountRequest{MountPath: "/tmp/test/mnt2", MountDevice: "vol1", Opts: map[string]string{}}
				mountResponse := controller.Mount(mountRequest)
				Expect(mountResponse.Message).To(Equal("Volume mounted successfully to /tmp/test/mnt1"))
				Expect(mountResponse.Status).To(Equal("Success"))

				Expect(mountResponse.Device).To(Equal(""))
				Expect(fakeClient.AttachCallCount()).To(Equal(1))
			})

			It("errors when volume exists and client fails to mount it", func() {
				err := fmt.Errorf("failed to mount volume")
				fakeClient.AttachReturns("", err)
				mountRequest := k8sresources.FlexVolumeMountRequest{MountPath: "some-mountpath", MountDevice: "vol1", Opts: map[string]string{}}
				mountResponse := controller.Mount(mountRequest)
				Expect(mountResponse.Status).To(Equal("Failure"))
				Expect(mountResponse.Message).To(MatchRegexp(err.Error()))
				Expect(mountResponse.Device).To(Equal(""))
				Expect(fakeClient.AttachCallCount()).To(Equal(1))
			})
		})
		Context(".Unmount", func() {
			var volumes []resources.Volume
			It("succeeds when volume exists and is currently mounted", func() {
				fakeExec.EvalSymlinksReturns("/path/gpfs/fs/mountpoint", nil)
				fakeClient.DetachReturns(nil)
				volume := resources.Volume{Name: "vol1", Mountpoint: "some-mountpoint"}
				volumes = []resources.Volume{volume}
				fakeClient.ListVolumesReturns(volumes, nil)
				unmountRequest := k8sresources.FlexVolumeUnmountRequest{MountPath: "some-mountpoint"}
				unmountResponse := controller.Unmount(unmountRequest)
				Expect(unmountResponse.Status).To(Equal("Success"))
				Expect(unmountResponse.Message).To(Equal("Volume unmounted successfully"))
				Expect(unmountResponse.Device).To(Equal(""))
				Expect(fakeClient.DetachCallCount()).To(Equal(1))
				Expect(fakeClient.ListVolumesCallCount()).To(Equal(1))
			})
			It("errors when client fails to get volume related to the mountpoint", func() {
				err := fmt.Errorf("failed to get fileset")
				fakeClient.ListVolumesReturns(volumes, err)
				unmountRequest := k8sresources.FlexVolumeUnmountRequest{MountPath: "some-mountpoint"}
				unmountResponse := controller.Unmount(unmountRequest)

				Expect(unmountResponse.Status).To(Equal("Failure"))
				Expect(unmountResponse.Message).To(MatchRegexp(err.Error()))
				Expect(unmountResponse.Device).To(Equal(""))
				Expect(fakeClient.ListVolumesCallCount()).To(Equal(1))
				Expect(fakeClient.DetachCallCount()).To(Equal(0))
			})
			It("errors when volume does not exist", func() {
				volumes = []resources.Volume{}
				fakeClient.ListVolumesReturns(volumes, nil)
				unmountRequest := k8sresources.FlexVolumeUnmountRequest{MountPath: "some-mountpoint"}
				unmountResponse := controller.Unmount(unmountRequest)

				Expect(unmountResponse.Status).To(Equal("Failure"))
				Expect(unmountResponse.Message).To(MatchRegexp("Volume not found"))
				Expect(unmountResponse.Device).To(Equal(""))
				Expect(fakeClient.ListVolumesCallCount()).To(Equal(1))
				Expect(fakeClient.DetachCallCount()).To(Equal(0))
			})
			It("errors when volume exists and client fails to unmount it", func() {
				err := fmt.Errorf("error detaching the volume")
				volume := resources.Volume{Name: "vol1", Mountpoint: "some-mountpoint"}
				volumes = []resources.Volume{volume}
				fakeClient.ListVolumesReturns(volumes, nil)
				fakeClient.DetachReturns(err)
				unmountRequest := k8sresources.FlexVolumeUnmountRequest{MountPath: "some-mountpoint"}
				unmountResponse := controller.Unmount(unmountRequest)

				Expect(unmountResponse.Status).To(Equal("Failure"))
				Expect(unmountResponse.Message).To(MatchRegexp(err.Error()))
				Expect(unmountResponse.Device).To(Equal(""))
				Expect(fakeClient.ListVolumesCallCount()).To(Equal(1))
				Expect(fakeClient.DetachCallCount()).To(Equal(1))

			})
			It("should fail to umount if mountpoint is not slink", func() {
				errMsg := fmt.Errorf("not a link")
				fakeExec.EvalSymlinksReturns("", errMsg)

				unmountRequest := k8sresources.FlexVolumeUnmountRequest{MountPath: "some-mountpoint"}
				unmountResponse := controller.Unmount(unmountRequest)

				Expect(unmountResponse.Status).To(Equal("Failure"))
				Expect(unmountResponse.Message).To(MatchRegexp(errMsg.Error()))
				Expect(unmountResponse.Device).To(Equal(""))
			})
			It("should fail to umount if detach failed", func() {
				errMsg := fmt.Errorf("error")
				realMountPoint := fmt.Sprintf(resources.PathToMountUbiquityBlockDevices, "fakeWWN")
				fakeExec.EvalSymlinksReturns(realMountPoint, nil)
				fakeClient.DetachReturns(errMsg)

				unmountRequest := k8sresources.FlexVolumeUnmountRequest{MountPath: "/k8s/podid/some/pvname"}
				unmountResponse := controller.Unmount(unmountRequest)
				Expect(unmountResponse.Status).To(Equal("Failure"))
				Expect(unmountResponse.Message).To(MatchRegexp(errMsg.Error()))
				Expect(unmountResponse.Device).To(Equal(""))
				detachRequest := fakeClient.DetachArgsForCall(0)
				Expect(detachRequest.Name).To(Equal("pvname"))
			})
			It("should fail to umount if detach failed", func() {
				errMsg := fmt.Errorf("error")
				realMountPoint := fmt.Sprintf(resources.PathToMountUbiquityBlockDevices, "fakeWWN")
				fakeExec.EvalSymlinksReturns(realMountPoint, nil)
				fakeClient.DetachReturns(errMsg)

				unmountRequest := k8sresources.FlexVolumeUnmountRequest{MountPath: "/k8s/podid/some/pvname"}
				unmountResponse := controller.Unmount(unmountRequest)
				Expect(unmountResponse.Status).To(Equal("Failure"))
				Expect(unmountResponse.Message).To(MatchRegexp(errMsg.Error()))
				Expect(unmountResponse.Device).To(Equal(""))
				detachRequest := fakeClient.DetachArgsForCall(0)
				Expect(detachRequest.Name).To(Equal("pvname"))
			})

			It("should fail to umount if fail to remove the slink", func() {
				errMsg := fmt.Errorf("error")
				realMountPoint := fmt.Sprintf(resources.PathToMountUbiquityBlockDevices, "fakeWWN")
				fakeExec.EvalSymlinksReturns(realMountPoint, nil)
				fakeClient.DetachReturns(nil)
				fakeExec.RemoveReturns(errMsg)

				unmountRequest := k8sresources.FlexVolumeUnmountRequest{MountPath: "/k8s/podid/some/pvname"}
				unmountResponse := controller.Unmount(unmountRequest)
				Expect(unmountResponse.Status).To(Equal("Failure"))
				Expect(unmountResponse.Message).To(MatchRegexp(errMsg.Error()))
				Expect(unmountResponse.Device).To(Equal(""))
				detachRequest := fakeClient.DetachArgsForCall(0)
				Expect(detachRequest.Name).To(Equal("pvname"))
				Expect(fakeExec.RemoveCallCount()).To(Equal(1))
			})
			It("should succeed to umount if the scbe umount flow finished ok", func() {
				realMountPoint := fmt.Sprintf(resources.PathToMountUbiquityBlockDevices, "fakeWWN")
				fakeExec.EvalSymlinksReturns(realMountPoint, nil)
				fakeClient.DetachReturns(nil)
				fakeExec.RemoveReturns(nil)

				unmountRequest := k8sresources.FlexVolumeUnmountRequest{MountPath: "/k8s/podid/some/pvname"}
				unmountResponse := controller.Unmount(unmountRequest)
				Expect(unmountResponse.Status).To(Equal("Success"))
				Expect(unmountResponse.Message).To(Equal("Volume unmounted successfully"))
				Expect(unmountResponse.Device).To(Equal(""))
				detachRequest := fakeClient.DetachArgsForCall(0)
				Expect(detachRequest.Name).To(Equal("pvname"))
				Expect(fakeExec.RemoveCallCount()).To(Equal(1))
			})
		})
	*/
})<|MERGE_RESOLUTION|>--- conflicted
+++ resolved
@@ -22,7 +22,6 @@
 
 	"encoding/json"
 	"fmt"
-
 	ctl "github.com/IBM/ubiquity-k8s/controller"
 	k8sresources "github.com/IBM/ubiquity-k8s/resources"
 	"github.com/IBM/ubiquity/fakes"
@@ -491,10 +490,6 @@
 		})
 
 	})
-<<<<<<< HEAD
-	Context(".IsAttached", func() {
-		It("should succeed if volume does not exist", func() {
-=======
 	Context(".Unmount", func() {
 		It("should fail in GetVolume returns error that is not about volume not found in DB (Unmount)", func() {
 			fakeClient.GetVolumeReturns(resources.Volume{}, fmt.Errorf("just error"))
@@ -535,25 +530,10 @@
 		It("should fail to prepareUbiquityMountRequest if GetVolumeConfig failed (doMount)", func() {
 			errstr := "fakeError"
 			fakeClient.GetVolumeReturns(resources.Volume{Name: "pv1", Backend: "aaaa", Mountpoint: "fake"}, nil)
->>>>>>> a5f114e9
 			byt := []byte(`{"":""}`)
 			var dat map[string]interface{}
 			if err := json.Unmarshal(byt, &dat); err != nil {
 				panic(err)
-<<<<<<< HEAD
-			}		
-				
-			fakeClient.GetVolumeConfigReturns(dat, fmt.Errorf("volume vol1 not found"))
-			isAttachedRequest := k8sresources.FlexVolumeIsAttachedRequest{Name: "vol1", Host: "host1",
-				Opts: map[string]string{"volumeName": "vol1"}}
-
-			isAttachResponse := controller.IsAttached(isAttachedRequest)
-			fmt.Println(isAttachResponse)
-			Expect(isAttachResponse).To(Equal(k8sresources.FlexVolumeResponse{Status:"Success", Attached:false}))
-
-		})
-		It("should fail if other error is thrown from GetVolumeConfig", func() {
-=======
 			}
 			fakeClient.GetVolumeConfigReturns(dat, fmt.Errorf(errstr))
 			unmountRequest := k8sresources.FlexVolumeUnmountRequest{MountPath: "/pod/pv1"}
@@ -569,32 +549,10 @@
 		})
 		It("should fail to doUnmount because volume has unknown backend type", func() {
 			fakeClient.GetVolumeReturns(resources.Volume{Name: "pv1", Backend: "aaaa", Mountpoint: "fake"}, nil)
->>>>>>> a5f114e9
 			byt := []byte(`{"":""}`)
 			var dat map[string]interface{}
 			if err := json.Unmarshal(byt, &dat); err != nil {
 				panic(err)
-<<<<<<< HEAD
-			}		
-				
-			fakeClient.GetVolumeConfigReturns(dat, fmt.Errorf("Other error"))
-			isAttachedRequest := k8sresources.FlexVolumeIsAttachedRequest{Name: "vol1", Host: "host1",
-				Opts: map[string]string{"volumeName": "vol1"}}
-
-			isAttachResponse := controller.IsAttached(isAttachedRequest)
-			fmt.Println(isAttachResponse)
-			Expect(isAttachResponse.Status).To(Equal("Failure"))
-			Expect(isAttachResponse.Attached).To(Equal(false))
-		})
-		It("should succeed when no errors thrown", func() {
-			isAttachedRequest := k8sresources.FlexVolumeIsAttachedRequest{Name: "vol1", Host: "host1",
-				Opts: map[string]string{"volumeName": "vol1"}}
-
-			isAttachResponse := controller.IsAttached(isAttachedRequest)
-			fmt.Println(isAttachResponse)
-			Expect(isAttachResponse).To(Equal(k8sresources.FlexVolumeResponse{Status:"Success", Attached:false}))
-		})
-=======
 			}
 			fakeClient.GetVolumeConfigReturns(dat, nil)
 			unmountRequest := k8sresources.FlexVolumeUnmountRequest{MountPath: "/pod/pv1"}
@@ -813,7 +771,50 @@
 			// From now we need to start test the doLegacyDetach aspects.
 		})
 
->>>>>>> a5f114e9
+	})
+
+	Context(".IsAttached", func() {
+		It("should succeed if volume does not exist", func() {
+			byt := []byte(`{"":""}`)
+			var dat map[string]interface{}
+			if err := json.Unmarshal(byt, &dat); err != nil {
+				panic(err)
+			}		
+				
+			fakeClient.GetVolumeConfigReturns(dat, fmt.Errorf("volume vol1 not found"))
+			isAttachedRequest := k8sresources.FlexVolumeIsAttachedRequest{Name: "vol1", Host: "host1",
+				Opts: map[string]string{"volumeName": "vol1"}}
+
+			isAttachResponse := controller.IsAttached(isAttachedRequest)
+			fmt.Println(isAttachResponse)
+			Expect(isAttachResponse).To(Equal(k8sresources.FlexVolumeResponse{Status:"Success", Attached:false}))
+
+		})
+		It("should fail if other error is thrown from GetVolumeConfig", func() {
+			byt := []byte(`{"":""}`)
+			var dat map[string]interface{}
+			if err := json.Unmarshal(byt, &dat); err != nil {
+				panic(err)
+
+			}		
+				
+			fakeClient.GetVolumeConfigReturns(dat, fmt.Errorf("Other error"))
+			isAttachedRequest := k8sresources.FlexVolumeIsAttachedRequest{Name: "vol1", Host: "host1",
+				Opts: map[string]string{"volumeName": "vol1"}}
+
+			isAttachResponse := controller.IsAttached(isAttachedRequest)
+			fmt.Println(isAttachResponse)
+			Expect(isAttachResponse.Status).To(Equal("Failure"))
+			Expect(isAttachResponse.Attached).To(Equal(false))
+		})
+		It("should succeed when no errors thrown", func() {
+			isAttachedRequest := k8sresources.FlexVolumeIsAttachedRequest{Name: "vol1", Host: "host1",
+				Opts: map[string]string{"volumeName": "vol1"}}
+
+			isAttachResponse := controller.IsAttached(isAttachedRequest)
+			fmt.Println(isAttachResponse)
+			Expect(isAttachResponse).To(Equal(k8sresources.FlexVolumeResponse{Status:"Success", Attached:false}))
+		})
 	})
 
 	/*
