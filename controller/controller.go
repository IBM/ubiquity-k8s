--- conflicted
+++ resolved
@@ -407,15 +407,12 @@
 
 //Unmount methods unmounts the volume from the pod
 func (c *Controller) Unmount(unmountRequest k8sresources.FlexVolumeUnmountRequest) k8sresources.FlexVolumeResponse {
-<<<<<<< HEAD
-	defer c.logger.Trace(logs.DEBUG, logs.Args{{"unmountRequest", unmountRequest}})()
-	k8sPVDirectoryPath := unmountRequest.MountPath
-=======
 	go_id := logs.GetGoID()
 	logs.GoIdToRequestIdMap.Store(go_id, unmountRequest.Context)
 	defer logs.GetDeleteFromMapFunc(go_id)
-	defer c.logger.Trace(logs.DEBUG)()
->>>>>>> a13bc08c
+	defer c.logger.Trace(logs.DEBUG, logs.Args{{"unmountRequest", unmountRequest}})()
+ 	k8sPVDirectoryPath := unmountRequest.MountPath
+
 	// locking for concurrent rescans and reduce rescans if no need
 	c.logger.Debug("Ask for unmountFlock for mountpath", logs.Args{{"mountpath", k8sPVDirectoryPath}})
 	for {
@@ -428,12 +425,7 @@
 	}
 	c.logger.Debug("Got unmountFlock for mountpath", logs.Args{{"mountpath", k8sPVDirectoryPath}})
 	defer c.unmountFlock.Unlock()
-<<<<<<< HEAD
 	defer c.logger.Debug("Released unmountFlock for mountpath", logs.Args{{"mountpath", k8sPVDirectoryPath}})
-=======
-	defer c.logger.Debug("Released unmountFlock for mountpath", logs.Args{{"mountpath", unmountRequest.MountPath}})
-	
->>>>>>> a13bc08c
 
 	var mounter resources.Mounter
 	var volumeConfig map[string]interface{}
@@ -674,47 +666,6 @@
 	return nil
 }
 
-<<<<<<< HEAD
-=======
-func (c *Controller) doUnmountScbe(unmountRequest k8sresources.FlexVolumeUnmountRequest, realMountPoint string) error {
-	defer c.logger.Trace(logs.DEBUG)()
-
-	pvName := path.Base(unmountRequest.MountPath)
-	getVolumeRequest := resources.GetVolumeRequest{Name: pvName, Context: unmountRequest.Context}
-
-	volume, err := c.Client.GetVolume(getVolumeRequest)
-	// TODO idempotent, if volume not exist then log warning and return success
-	mounter, err := c.getMounterForBackend(volume.Backend, unmountRequest.Context)
-	if err != nil {
-		err = fmt.Errorf("Error determining mounter for volume: %s", err.Error())
-		return c.logger.ErrorRet(err, "failed")
-	}
-
-	getVolumeConfigRequest := resources.GetVolumeConfigRequest{Name: pvName, Context: unmountRequest.Context}
-	volumeConfig, err := c.Client.GetVolumeConfig(getVolumeConfigRequest)
-	if err != nil {
-		err = fmt.Errorf("Error unmount for volume: %s", err.Error())
-		return c.logger.ErrorRet(err, "Client.GetVolumeConfig failed")
-	}
-
-	ubUnmountRequest := resources.UnmountRequest{VolumeConfig: volumeConfig,  Context: unmountRequest.Context}
-	err = mounter.Unmount(ubUnmountRequest)
-	if err != nil {
-		return c.logger.ErrorRet(err, "mounter.Unmount failed")
-	}
-
-	c.logger.Debug(fmt.Sprintf("[%s] to the real mountpoint [%s]", unmountRequest.MountPath, realMountPoint))
-	// TODO idempotent, don't fail if slink not exist. But double check its slink, if not then fail with error.
-	err = c.exec.Remove(unmountRequest.MountPath)
-	if err != nil {
-		err = fmt.Errorf("fail to remove slink %s. Error %#v", unmountRequest.MountPath, err)
-		return c.logger.ErrorRet(err, "exec.Remove failed")
-	}
-
-	return nil
-}
-
->>>>>>> a13bc08c
 func (c *Controller) doAfterDetach(detachRequest k8sresources.FlexVolumeDetachRequest) error {
     defer c.logger.Trace(logs.DEBUG)()
 
@@ -743,7 +694,6 @@
 }
 
 func (c *Controller) doUnmountSsc(unmountRequest k8sresources.FlexVolumeUnmountRequest, realMountPoint string) error {
-<<<<<<< HEAD
 	defer c.logger.Trace(logs.DEBUG)()
 	// TODO : double check why for SScale the function trigger detach instead of umount? in addition its bad practice to get all vols.
 	//        Consider to delete this function since there is no need for special flow for UnMount for SSc.
@@ -776,39 +726,6 @@
 	}
 
 	return nil
-=======
-    defer c.logger.Trace(logs.DEBUG)()
-
-    listVolumeRequest := resources.ListVolumesRequest{Context: unmountRequest.Context}
-    volumes, err := c.Client.ListVolumes(listVolumeRequest)
-    if err != nil {
-        err = fmt.Errorf("Error getting the volume list from ubiquity server %#v", err)
-        return c.logger.ErrorRet(err, "failed")
-    }
-
-    volume, err := getVolumeForMountpoint(unmountRequest.MountPath, volumes)
-    if err != nil {
-        err = fmt.Errorf(
-            "Error finding the volume with mountpoint [%s] from the list of ubiquity volumes %#v. Error is : %#v",
-            unmountRequest.MountPath,
-            volumes,
-            err)
-        return c.logger.ErrorRet(err, "failed")
-    }
-
-    detachRequest := resources.DetachRequest{Name: volume.Name, Context: unmountRequest.Context}
-    err = c.Client.Detach(detachRequest)
-    if err != nil && err.Error() != "fileset not linked" {
-        err = fmt.Errorf(
-            "Failed to unmount volume [%s] on mountpoint [%s]. Error: %#v",
-            volume.Name,
-            unmountRequest.MountPath,
-            err)
-        return c.logger.ErrorRet(err, "failed")
-    }
-
-    return nil
->>>>>>> a13bc08c
 }
 
 func (c *Controller) doActivate(activateRequest resources.ActivateRequest) error {
