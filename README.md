--- conflicted
+++ resolved
@@ -12,11 +12,7 @@
 Ubiquity supports the following storage systems:
 * IBM block storage.
 
-<<<<<<< HEAD
-    IBM block storage is supported for Kubernetes via IBM Spectrum Connect. Ubiquity communicates with the IBM storage systems through Spectrum Connect. Spectrum Connect creates a storage profile (for example, gold, silver or bronze) and makes it available for Kubernetes.
-=======
-   The IBM block storage is supported for Kubernetes via IBM Spectrum Connect. Ubiquity communicates with the IBM storage systems through Spectrum Connect. Spectrum Connect creates a storage profile (for example, gold, silver or bronze) and makes it available for Kubernetes. For details about supported storage systems, refer to the latest Spectrum Connect release notes.
->>>>>>> f45eba31
+   IBM block storage is supported for Kubernetes via IBM Spectrum Connect. Ubiquity communicates with the IBM storage systems through Spectrum Connect. Spectrum Connect creates a storage profile (for example, gold, silver or bronze) and makes it available for Kubernetes.
    
 * IBM Spectrum Scale
 
