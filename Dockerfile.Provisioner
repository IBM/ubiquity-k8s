--- conflicted
+++ resolved
@@ -2,10 +2,7 @@
 WORKDIR /go/src/github.com/IBM/ubiquity-k8s/
 RUN go get -v github.com/Masterminds/glide
 ADD glide.yaml .
-<<<<<<< HEAD
-=======
 ADD glide.lock .
->>>>>>> 24878d5b
 RUN glide up --strip-vendor
 COPY . .
 RUN CGO_ENABLED=1 GOOS=linux go build -tags netgo -v -a --ldflags '-w -linkmode external -extldflags "-static"' -installsuffix cgo -o ubiquity-k8s-provisioner cmd/provisioner/main/main.go
